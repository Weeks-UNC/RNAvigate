--- conflicted
+++ resolved
@@ -51,15 +51,9 @@
 
         # store basic information
         self.sample = sample
-<<<<<<< HEAD
-        self.structure = sample.data[structure]
-        self.profile = sample.data[profile]
+        self.structure = sample.get_data(structure)
+        self.profile = sample.get_data(profile)
         self.sequence = self.structure.sequence
-=======
-        self.ct = sample.get_data(ct)
-        self.profile = sample.get_data(profile)
-        self.sequence = self.ct.sequence
->>>>>>> 48d6c1b9
         self.window = pad * 2 + 1
         self.nt_length = self.structure.length
 
