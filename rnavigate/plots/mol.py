import py3Dmol
import matplotlib.colors as mpc
from rnavigate import plots
import matplotlib.pyplot as plt


class Mol(plots.Plot):
    def __init__(self, num_samples, pdb, width=400, height=400,
                 background_alpha=1, rotation=None, orientation=None,
<<<<<<< HEAD
                 rows=None, cols=None):
        self.colorbars = []
=======
                 style='cartoon', rows=None, cols=None):
        self.style = style
>>>>>>> 48d6c1b9
        self.pdb = pdb
        self.length = num_samples
        self.rows, self.columns = self.get_rows_columns(rows=rows, cols=cols)
        view = py3Dmol.view(viewergrid=(self.rows, self.columns),
                            width=width*self.columns, height=height*self.rows)
        view.setBackgroundColor('white', background_alpha)
        with open(self.pdb.path, 'r') as pdb_file:
            pdb_str = pdb_file.read()
        if self.pdb.path.split('.')[-1] == 'pdb':
            view.addModel(pdb_str, 'pdb')
        elif self.pdb.path.split('.')[-1] == 'cif':
            view.addModel(pdb_str, 'mmcif')
        view.setStyle({self.style: {'color': 'spectrum'}})
        view.zoomTo({'chain': self.pdb.chain})
        if orientation is not None:
            view.setView(orientation)
        elif rotation is not None:
            for key in rotation:
                view.rotate(rotation[key], key)
        self.view = view
        self.i = 0
        self.pass_through = [
            'nt_color',
            'atom',
            'title',
            'get_orientation']

    def get_figsize(self):
        pass

    def get_viewer(self, i=None):
        if i is None:
            i = self.i
        row = i // self.columns
        col = i % self.columns
        return (row, col)

    def plot_data(self, interactions, profile, label, nt_color="grey",
                  atom="O2'", title=True, get_orientation=False,
                  viewer=None):
        if viewer is None:
            viewer = self.get_viewer()
        if get_orientation:
            self.get_orientation()
        if interactions is not None:
            self.plot_interactions(viewer, interactions, atom)
        self.set_colors(viewer, profile, nt_color)
        if title:
            self.view.addLabel(label,
                               {"position": {"x": 0, "y": 0, "z": 0},
                                "useScreen": True,
                                "fontColor": "black",
                                "backgroundOpacity": 0.0,
                                "fontSize": 28}, viewer=viewer)
        self.i += 1

    def add_lines(self, i, j, color, viewer, atom):
        pdb = self.pdb
        if not pdb.is_valid_idx(seq_idx=i) or not pdb.is_valid_idx(seq_idx=j):
            return
        xi, yi, zi = pdb.get_xyz_coord(i, atom)
        xj, yj, zj = pdb.get_xyz_coord(j, atom)
        cylinder_specs = {"start": {"x": xi, "y": yi, "z": zi},
                          "end":  {"x": xj, "y": yj, "z": zj},
                          "radius": 0.5,
                          "fromCap": 2,
                          "toCap": 2,
                          "color": color}
        self.view.addCylinder(cylinder_specs, viewer=viewer)

    def plot_interactions(self, viewer, interactions, atom):
        window = interactions.window
        for i, j, color in zip(*interactions.get_ij_colors()):
            color = "0x"+mpc.rgb2hex(color)[1:]
            for w in range(window):
                io = i+w
                jo = j+window-1-w
                self.add_lines(io, jo, color, viewer, atom)
        self.add_colorbar_args(interactions=interactions)

    def set_colors(self, viewer, profile, nt_color):
        colors = self.pdb.get_colors(nt_color, profile=profile)
        color_selector = {}
        valid_pdbres = []
        for res in self.pdb.pdb_idx:
            res = int(res)
            valid_pdbres.append(res)
            color = colors[self.pdb.get_seq_idx(res)-1]
            if color in color_selector.keys():
                color_selector[color].append(res)
            else:
                color_selector[color] = [res]
        for color in color_selector.keys():
            selector = {'chain': self.pdb.chain, 'resi': color_selector[color]}
            style = {self.style: {"color": color}}
            self.view.setStyle(selector, style, viewer=viewer)
        selector = {'chain': self.pdb.chain,
                    'resi': valid_pdbres, 'invert': 'true'}
        style = {"cross": {"hidden": "true"}}
        self.view.setStyle(selector, style, viewer=viewer)

    def hide_cylinders(self):
        resns = ['A', 'G', 'C', 'U']
        atoms = ['N1', 'N1', 'N3', 'N3']
        for resn, atom in zip(resns, atoms):
            self.view.setStyle(
                {'resn': resn, 'atom': atom},
                {'cross': {'hidden': 'true'}})

    def save(self):
        '''output png image of viewer, which must already be instantiated'''
        print("To save, orient the interactive plot to the view you'd like\n"
              "save, then run plot.save() in a new cell. The resulting image\n"
              "will be saveable as a png file")
        return self.view.png()

    def get_orientation(self):
        self.view.setClickable(
            {},
            'true',
            '''function(atom,viewer,event,container){
                viewer.addLabel(viewer.getView().map(function(each_element){return each_element.toFixed(2)}),
                {
                    position: {x:0,y:0,z:0},
                    useScreen: true,
                    backgroundColor: 'black'
                });
            }'''
        )<|MERGE_RESOLUTION|>--- conflicted
+++ resolved
@@ -7,13 +7,9 @@
 class Mol(plots.Plot):
     def __init__(self, num_samples, pdb, width=400, height=400,
                  background_alpha=1, rotation=None, orientation=None,
-<<<<<<< HEAD
-                 rows=None, cols=None):
+                 style='cartoon', rows=None, cols=None):
         self.colorbars = []
-=======
-                 style='cartoon', rows=None, cols=None):
         self.style = style
->>>>>>> 48d6c1b9
         self.pdb = pdb
         self.length = num_samples
         self.rows, self.columns = self.get_rows_columns(rows=rows, cols=cols)
