import os.path
<<<<<<< HEAD
from rnavigate import data
from rnavigate.data_loading import create_data
=======
import numpy as np
import json

# modules in RNAvigate
from .data import get_ss_class
from . import plots
from . import data
from . import styles


def create_code_button():
    """Not functioning. Meant to create a button for HTML exported notebooks
    which toggles hiding or showing code cells for prettier reports."""
    # TODO: Figure out why this doesn't work or find a new solution.
    from IPython.display import display, HTML
    display(HTML('''<script>
                 code_show=true;
                 function code_toggle() {
                 if (code_show) {$('div.input').hide();}
                 else {$('div.input').show();}
                 code_show = !code_show
                 }
                 $( document ).ready(code_toggle);
                 </script>
                 <form action="javascript:code_toggle()">
                 <input type="submit" value="Hide/show raw code.">
                 </form>'''))


def get_color_list(length, default, color_regions):
    """Creates a list of colors for use with colors arguments

    Args:
        length (int): length of sequence color list will be used on.
        default (matplotlib color): default color
        color_regions (dict): dictionary: keys are matplot lib colors and
            values are lists of 1-indexed pairs of start and end positions.

    Returns:
        list: a list of colors
            e.g. get_color_list(
                length=10,
                default="grey",
                color_regions={
                    "red": [[2, 4]],
                    "black": [[5, 6], [8, 10]]
                }
            )
            returns:
                ["grey", "red", "red", "red", "black",
                 "black", "grey", "black", "black", "black"]
    """
    # TODO: somehow implement this using annotations?
    c_list = np.full(length, default, dtype='<U16')
    for color, regions in color_regions.items():
        for r in regions:
            c_list[r[0]-1: r[1]] = color
    return list(c_list)

>>>>>>> 48d6c1b9

class Sample:
    """
    The main RNAvigate object, representing an RNA structure with experimental
    and/or computational data.
    """

    def __init__(self,
                 sample=None,
                 inherit=None,
                 dance_prefix=None,
                 overwrite_inherited_defaults=False,
                 **data_keywords):
        """Creates a sample object which connects all chemical probing and
        structural data for a single experiment. Contains convenience methods
        to plot, filter, compare and retrieve this data. Every argument is
        optional and defaults to None.

        Args:
            sample (str, optional):
                Label to be used in plot legends.
            inherit (Sample, optional):
                inherit all data from this Sample. Does NOT make copies:
                operations on inherit change self and vice versa. Saves time on
                expensive operations and memory on large data structures.
            dance_prefix (str, optional): "path/to/file_prefix"
                path and prefix for DanceMapper data, automatically locates
                data files and stores DANCE components as a list of Sample
                objects at self.dance
            **data_keywords:
        """
        self.sample = sample
        self.parent = None
        self.data = {}
        self.inputs = {}

        # inherit all data from another Sample
        if hasattr(inherit, "data") and isinstance(inherit.data, dict):
            self.data |= inherit.data
            self.inputs |= inherit.inputs

        # getting ready for default data keyword setup
        default_data = {
            data.Profile: "default_profile",
            data.SecondaryStructure: "default_structure",
            data.PDB: "default_pdb",
        }
        # get data and store inputs for all data_keywords
        for each_keyword in default_data.values():
            if each_keyword not in self.data or overwrite_inherited_defaults:
                self.data[each_keyword] = None
        for data_keyword, kwargs in data_keywords.items():
            self.set_data(data_keyword, kwargs=kwargs)
            for each_type, each_keyword in default_data.items():
                if (isinstance(self.data[data_keyword], each_type)
                        and self.data[each_keyword] is None):
                    self.data[each_keyword] = self.data[data_keyword]

        # for all DANCE-MaP data
        if dance_prefix is not None:
            self.init_dance(dance_prefix)

    @property
    def annotations(self):
        annotations = []
        for data_keyword, data_object in self.data.items():
            if isinstance(data_object, data.Annotation):
                annotations.append(data_keyword)
        return annotations

    @property
    def profiles(self):
        profiles = []
        for data_keyword, data_object in self.data.items():
            if isinstance(data_object, data.Profile):
                profiles.append(data_keyword)
        return profiles

    @property
    def structure(self):
        structure = []
        for data_keyword, data_object in self.data.items():
            if isinstance(data_object, data.SecondaryStructure):
                structure.append(data_keyword)
        return structure

    @property
    def interactions(self):
        interactions = []
        for data_keyword, data_object in self.data.items():
            if isinstance(data_object, data.Interactions):
                interactions.append(data_keyword)
        return interactions

    @property
    def pdbs(self):
        pdbs = []
        for data_keyword, data_object in self.data.items():
            if isinstance(data_object, data.PDB):
                pdbs.append(data_keyword)
        return pdbs

    def set_data(self, data_keyword, kwargs, overwrite_keyword=False):
        """This method is used internally to parse data_keywords passed to
        rnavigate.Sample initialization.

        Args:
            data_keyword (str):
                a keyword for the data dictionary
            kwargs (dict):
                a dictionary used to create the rnavigate.data object
            overwrite_keyword (bool, optional):
                whether to overwrite a pre-existing data_keyword.
                Defaults to False.

        Raises:
            ValueError: if the data keyword already exists and
                overwrite_keyword is False
        """
        if (data_keyword in self.inputs) and not overwrite_keyword:
            raise ValueError(
                f"'{data_keyword}' is already a data keyword. "
                "Choose a different one.")
        try:
            self.data[data_keyword] = create_data(
                sample=self, **{data_keyword: kwargs})
        except BaseException as exception:
            raise ValueError(f"issue while loading {data_keyword}") from exception
        self.inputs[data_keyword] = kwargs

    def init_dance(self, filepath):
        """Initializes a list of Sample objects which each represent a
        component of the DANCE model, available as self.dance.

        Args:
            prefix (str): Path to DanceMapper output file prefixes. Finds
                profiles, rings, pairs, structures, and pairing probabilities
                if present.
        """
        reactivityfile = f"{filepath}-reactivities.txt"
        # read in 2 line header
        with open(reactivityfile) as inf:
            header1 = inf.readline().strip().split()
            header2 = inf.readline().strip().split()
        # number of components
        self.dance_components = int(header1[0])
        # population percentage of each component
        self.dance_percents = header2[1:]
        # dance is a list containing one sample for each component
        self.dance = []
        # build column names for reading in BM file
        for i in range(self.dance_components):
            kwargs = {
                "sample": f"{self.sample}: {i} - {self.dance_percents[i]}",
                "dancemap": {"filepath": reactivityfile,
                             "component": i},
                "ringmap": f"{filepath}-{i}-rings.txt",
                "pairmap": f"{filepath}-{i}-pairmap.txt",
                "ss": [f"{filepath}-{i}.f.ct",  # if using --pk
                       f"{filepath}-{i}.ct"],  # if regular fold used
                "pairprob": f"{filepath}-{i}.dp"
            }
            for key in ["ringmap", "pairmap", "pairprob"]:
                if not os.path.isfile(kwargs[key]):
                    kwargs.pop(key)
            for structure_file in kwargs["ss"]:
                if os.path.isfile(structure_file):
                    kwargs["ss"] = structure_file
            if isinstance(kwargs["ss"], list):
                kwargs.pop("ss")
            sample = Sample(**kwargs)
            sample.parent = self
            self.dance.append(sample)

###############################################################################
# filtering and data retrieval
#     get_data
#     filter_interactions
#     filter_dance
###############################################################################

    def get_data(self, data_keyword, data_class=None):
        """Replaces data keyword with data object, even if nested.

        Args:
            data_keyword (str | rnavigate.data | list | dict):
                If a string, returns `self.data[data_keyword]`
                If `None`, returns `None`.
                If an existing rnavigate.data object, returns `data_keyword`
                If a dictionary, returns:
                    `{key: self.get_data(value) for each item in data_keyword}`
                If a list, returns:
                    `[self.get_data(item) for each item in data_keyword]`

        Returns:
            same type as data_keyword: data keywords are replaced with
                matching rnavigate.data objects from self
        """
        # handle special cases
        not_in_sample = ValueError(f"{data_keyword} not in {self.sample}.")
        wrong_class = ValueError(f"{data_keyword} is not {data_class}")
        if data_class is None:
            data_class = data.Sequence
        if isinstance(data_keyword, dict):
            return {k: self.get_data(v, data_class) for k, v in data_keyword.items()}
        elif isinstance(data_keyword, list):
            return [self.get_data(v, data_class) for v in data_keyword]
        elif isinstance(data_keyword, data.Sequence):
            if not isinstance(data_keyword, data_class):
                raise wrong_class
            return data_keyword
        elif data_keyword is None:
            return None
        # if keyword is in sample.data, retreive Sequence object
        try:
            return self.data[data_keyword]
        except KeyError:
            try:
<<<<<<< HEAD
                return self.parent.data[data_keyword]
            except (KeyError, AttributeError) as exception:
                raise not_in_sample from exception
=======
                return self.parent.data[key]
            except (KeyError, AttributeError):
                print(f"{key} data not found in {self.sample}")
                return None

    def get_data_list(self, keys):
        """Calls Sample.get_data() on a list of keys, also accepts "ctcompare",
        which is equivalent to ["ct", "compct"]

        Returns:
            list of data objects
        """
        if isinstance(keys, list):
            return [self.get_data_list(key) for key in keys]
        elif isinstance(keys, str) and (keys == "ctcompare"):
            return self.get_data_list(["ct", "compct"])
        else:
            return self.get_data(keys)
>>>>>>> 48d6c1b9

    def filter_interactions(self, interactions, metric=None, cmap=None,
                            normalization=None, values=None, **kwargs):
        """sets coloring properties and filters interactions data.

        Args:
            interactions (rnavigate.data.Interactions | str):
                Interactions object to be filtered. If a string, value is
                replaced with self.get_data(interactions)
            metric (str, optional):
                column of interactions data to be used as metric for coloring
                interactions.
                "Distance" will compute 3D distance in "pdb", defaulting to
                2'OH atom. "Distance_DMS" or "Distance_[atom id]" will use
                those atoms to compute distance.
            cmap (str | list, optional):
                sets the interactions colormap, used to color interactions
                according to metric values.
            normalization (str, optional): 
                `'norm'`: extreme values in colormap are given to the extreme
                    values of interactions metric data
                `'bins'`: data are colored according to which bin they fall into
                    `values` defines bins (list, length = 2 less than cmap)
                `'min_max'`: extreme values in cmap are given to values beyond
                    minimum and maximum, defined by `values`
            values:
                behavior depends on normalization
                `'norm'`: values are not needed
                `'bins'`: values should be 2 less than the number of categories
                `'min_max'`: list or tuple containing the minimum and maximum
            **kwargs: Other arguments are passed to interactions.filter()
        """
        # check for valid interactions data
        if interactions is None:
            return
<<<<<<< HEAD
        try:
            interactions = self.data[interactions]
        except KeyError as exception:
            raise KeyError(
                f'{interactions} is not in {self.sample}') from exception
=======

        interactions = self.get_data(interactions)
>>>>>>> 48d6c1b9
        if not isinstance(interactions, data.Interactions):
            raise ValueError(f'{interactions} is not interactions data')

<<<<<<< HEAD
        if metric is None:
            metric = interactions.default_metric
        elif metric is not None and metric.startswith("Distance"):
            if len(metric.split('_')) == 2:
                metric, atom = metric.split('_')
            else:
                atom = "O2'"
            interactions.set_3d_distances(self.data["pdb"], atom)
        try:
            metric = interactions.metric_defaults[metric]
        except KeyError:
            metric = {'metric_column': metric}
        if cmap is not None:
            metric['cmap'] = cmap
        if normalization is not None:
            metric['normalization'] = normalization
        if values is not None:
            metric['values'] = values
        interactions.metric = metric
        for each_type in ["profile", "structure"]:
            if each_type in kwargs:
                kwargs[each_type] = self.data[kwargs[each_type]]
            elif f"default_{each_type}" in self.data.keys():
                kwargs[each_type] = self.data[f"default_{each_type}"]
        interactions.filter(**kwargs)

    def dance_filter(self, positive_only=True, min_cd=15, Statistic_ge=23,
                     ss_only=True, **kwargs):
=======
        if metric is not None:
            if metric.startswith("Distance"):
                metric = (metric, self.get_data("pdb"))
            interactions.metric = metric
        else:
            interactions.metric = interactions.default_metric
        if cmap is not None:
            interactions.cmap = cmap
        if min_max is not None:
            interactions.min_max = min_max
        for datatype in ["profile", "ct"]:
            if datatype in kwargs.keys():
                kwargs[datatype] = self.get_data(kwargs[datatype])
            elif datatype in self.data.keys():
                kwargs[datatype] = self.get_data(datatype)
        if not hasattr(fit_to, "sequence"):
            fit_to = self.get_data_list(fit_to)
        interactions.filter(fit_to, **kwargs)

    def dance_filter(self, fit_to=None, filterneg=True, cdfilter=15,
                     sigfilter=23, ssfilter=True, **kwargs):
>>>>>>> 48d6c1b9
        """Applies a standard filter to plot DANCE rings, pairs, and predicted
        structures together.

        Args:
            positive_only (bool, optional): Remove negative correlations.
                Defaults to True.
            min_cd (int, optional): Filters rings by contact distance based
                on predicted structures for *ALL* DANCE components.
                Defaults to 15.
            Statistic_ge (int, optional): Lower bound for MI.
                Defaults to 23.
            ss_only (bool, optional): Filters out rings with at least one leg
                in a double stranded region based on that DANCE component.
                Defaults to True.
            **kwargs: additional arguments are used to filter "ringmap" data.
        """
        kwargs = {}
        if positive_only:
            kwargs["positive_only"] = True
        if ss_only:
            kwargs["ss_only"] = True
<<<<<<< HEAD
        kwargs["Statistic_ge"] = Statistic_ge
        ctlist = [dance.data["default_structure"] for dance in self.dance]
        for dance in self.dance:
            dance_ct = dance.data["default_structure"]
            fit_to = get_sequence(
                sequence=fit_to, sample=dance, default='default_structure')
            dance.data["ringmap"].filter(structure=dance_ct, **kwargs)
            dance.data["ringmap"].mask_on_ct(ctlist, min_cd=min_cd)
            dance.data["pairmap"].filter(structure=dance_ct, paired_only=True)
=======
        kwargs["Statistic_ge"] = sigfilter
        ctlist = [dance.get_data("ct") for dance in self.dance]
        for dance in self.dance:
            dance_ct = dance.get_data("ct")
            fit_to = get_sequence(
                seq_source=fit_to, sample=dance, default='ct')
            dance.get_data("ringmap").filter(fit_to=fit_to, ct=dance_ct, **kwargs)
            dance.get_data("ringmap").mask_on_ct(ctlist, min_cd=cdfilter)
            dance.get_data("pairmap").filter(fit_to=fit_to, ct=dance_ct,
                                         paired_only=True)

###############################################################################
# sample plotting functions
#     plot_shapemapper
###############################################################################

    def plot_shapemapper(self, panels=["profile", "rates", "depth"]):
        """Makes a standard ShapeMapper2 profile plot with 3 panels: Normalized
        Reactivities, modified and untreated mutation rates, and modified and
        untreated read depths.

        Args:
            panels (list, optional): Which of the three panels to include.
                Defaults to ["profile", "rates", "depth"].

        Returns:
            Plot object:
        """
        plot = plots.SM(self.get_data("profile").length, panels=panels)
        plot.add_sample(self, profile="profile", label="label")
        plot.set_figure_size()
        return plot

###############################################################################
# accessory functions
#   get_sequence
#   fit_data_list
###############################################################################


def get_sequence(seq_source, sample=None, default=None):
    """Flexible function that returns a Data object containing a sequence.

    Args:
        seq_source (any): Can be a sequence string, a key in sample.data, or a
            Data object with a sequence
        sample (Sample, optional): sample to get retrieve data from.
            Defaults to None.
        default (any, optional): same format as seq_source above. default to
            this if seq_source is None.
            Defaults to None.

    Raises:
        ValueError: If seq_source and default are both None
        ValueError: If Data object could not be retreived based on inputs

    Returns:
        Data object or subclass: contains a sequence and can be used in factory
            methods
    """
    if seq_source is None and default is None:
        raise ValueError("A seq_source must be provided.")
    elif seq_source is None:
        seq_source = default
    if sample.get_data(seq_source) is not None:
        sequence = sample.get_data(seq_source)
    elif hasattr(seq_source, "sequence"):
        sequence = seq_source
    elif all([nt.upper() in "AUCGT." for nt in seq_source]):
        sequence = data.Data(sequence=seq_source)
    else:
        raise ValueError(f'Cannot find sequence from {seq_source}')
    return sequence


def fit_data_list(sample, data_list, fit_to):
    """Given a sample and list of sample.data keys, Data objects are mapped to
    fit_to

    Args:
        sample (rnavigate.Sample): sample to retrieve data from
        data_list (list): list of sample.data keys or None
        fit_to (rnavigate.Data): Data object with a sequence to fit to
    """
    for data_obj in data_list:
        if data_obj in sample.data.keys():
            sample.get_data(data_obj).fit_to(fit_to)
        elif isinstance(data_obj, data.Data):
            data_obj.fit_to(fit_to)


###############################################################################
# Plotting functions that accept a list of samples
#   plot_qc_multisample
#   plot_skyline_multisample
#   plot_arcs_multisample
#   plot_ss_multisample
#   plot_mol_multisample
#   plot_heatmap_multisample
#   plot_circle_multisample
#   plot_linreg_multisample
#   plot_roc_multisample
#   plot_disthist_multisample
#   plot_qc
#   plot_skyline
#   plot_arcs
#   plot_ss
#   plot_mol
#   plot_heatmap
#   plot_circle
#   plot_linreg
#   plot_roc
#   plot_disthist
###############################################################################


def plot_qc_multisample(*args, **kwargs):
    """Deprecation Warning: this function name will be removed in favor of
    rnavigate.plot_qc() starting with version 1.0.0
    """
    print("Deprecation warning, this function will be removed in favor of "
          "rnavigate.plot_qc starting with version 1.0.0. This function "
          "simply calls the new function, please start using that one.")
    return plot_qc(*args, **kwargs)


def plot_skyline_multisample(*args, **kwargs):
    """Deprecation Warning: this function name will be removed in favor of
    rnavigate.plot_skyline() starting with version 1.0.0
    """
    print("Deprecation warning, this function will be removed in favor of "
          "rnavigate.plot_skyline starting with version 1.0.0. This function "
          "simply calls the new function, please start using that one.")
    return plot_skyline(*args, **kwargs)


def plot_arcs_multisample(*args, **kwargs):
    """Deprecation Warning: this function name will be removed in favor of
    rnavigate.plot_arcs() starting with version 1.0.0
    """
    print("Deprecation warning, this function will be removed in favor of "
          "rnavigate.plot_arcs starting with version 1.0.0. This function "
          "simply calls the new function, please start using that one.")
    return plot_arcs(*args, **kwargs)


def plot_ss_multisample(*args, **kwargs):
    """Deprecation Warning: this function name will be removed in favor of
    rnavigate.plot_ss() starting with version 1.0.0
    """
    print("Deprecation warning, this function will be removed in favor of "
          "rnavigate.plot_ss starting with version 1.0.0. This function "
          "simply calls the new function, please start using that one.")
    return plot_ss(*args, **kwargs)


def plot_mol_multisample(*args, **kwargs):
    """Deprecation Warning: this function name will be removed in favor of
    rnavigate.plot_mol() starting with version 1.0.0
    """
    print("Deprecation warning, this function will be removed in favor of "
          "rnavigate.plot_mol starting with version 1.0.0. This function "
          "simply calls the new function, please start using that one.")
    return plot_mol(*args, **kwargs)


def plot_heatmap_multisample(*args, **kwargs):
    """Deprecation Warning: this function name will be removed in favor of
    rnavigate.plot_heatmap() starting with version 1.0.0
    """
    print("Deprecation warning, this function will be removed in favor of "
          "rnavigate.plot_heatmap starting with version 1.0.0. This function "
          "simply calls the new function, please start using that one.")
    return plot_heatmap(*args, **kwargs)


def plot_circle_multisample(*args, **kwargs):
    """Deprecation Warning: this function name will be removed in favor of
    rnavigate.plot_circle() starting with version 1.0.0
    """
    print("Deprecation warning, this function will be removed in favor of "
          "rnavigate.plot_circle starting with version 1.0.0. This function "
          "simply calls the new function, please start using that one.")
    return plot_circle(*args, **kwargs)


def plot_linreg_multisample(*args, **kwargs):
    """Deprecation Warning: this function name will be removed in favor of
    rnavigate.plot_linreg() starting with version 1.0.0
    """
    print("Deprecation warning, this function will be removed in favor of "
          "rnavigate.plot_linreg starting with version 1.0.0. This function "
          "simply calls the new function, please start using that one.")
    return plot_linreg(*args, **kwargs)


def plot_roc_multisample(*args, **kwargs):
    """Deprecation Warning: this function name will be removed in favor of
    rnavigate.plot_roc() starting with version 1.0.0
    """
    print("Deprecation warning, this function will be removed in favor of "
          "rnavigate.plot_roc starting with version 1.0.0. This function "
          "simply calls the new function, please start using that one.")
    return plot_roc(*args, **kwargs)


def plot_disthist_multisample(*args, **kwargs):
    """Deprecation Warning: this function name will be removed in favor of
    rnavigate.plot_disthist() starting with version 1.0.0
    """
    print("Deprecation warning, this function will be removed in favor of "
          "rnavigate.plot_disthist starting with version 1.0.0. This function "
          "simply calls the new function, please start using that one.")
    return plot_disthist(*args, **kwargs)


def plot_qc(samples, labels=None, plot_kwargs=None, **kwargs):
    """Makes a multipanel quality control plot displaying mutations per
    molecule, read length distribution, and mutation rate distributions for
    modified and unmodified samples.

    Args:
        samples (list of rnavigate.Sample): samples to plot.
        labels (list of str, optional): same length as samples list. labels to
            to be used on plot legends.
            Defaults to sample attribute of each sample.
        plot_kwargs (dict, optional): kwargs dictionary passed to QC().
            Defaults to {}.
        **kwargs: passed to QC.plot_data

    Returns:
        rnavigate.plots.QC plot: object containing matplotlib figure and axes
            with additional plotting and file saving methods
    """
    if labels is None:
        labels = ["label"]*len(samples)
    if plot_kwargs is None:
        plot_kwargs = {}
    plot = plots.QC(num_samples=len(samples), **plot_kwargs)
    for sample, label in zip(samples, labels):
        plot.add_sample(sample=sample, log="log", profile="profile",
                        label=label, **kwargs)
    plot.set_figure_size()
    return plot


def plot_skyline(samples, seq_source=None, profile="profile", labels=None,
                 annotations=None, region="all", plot_kwargs=None, **kwargs):
    """Plots multiple per-nucleotide datasets on a single axis.

    Args:
        samples (list of rnavigate.Sample): samples to plot.
        seq_source (str or data object, optional): a key from sample.data, a
            sequence string, or a Data object. All data will be mapped to this
            string using a user-defined or pairwise sequence alignment.
            Defaults to the value of the profile argument below.
        profile (str, optional): per-nucleotide data to retrieve from sample.
            Defaults to "profile".
        labels (list of str, optional): Same length as samples list. Labels to
            be used in plot legends. Defaults to default sample name.
        annotations (list of str, optional): annotations to retrive from
            sample. Defaults to [].
        region (list of int: length 2, optional): start and end positions to
            plot. 1-indexed, inclusive. Defaults to [1, sequence length].
        plot_kwargs (dict, optional): kwargs dictionary passed to Skyline().
            Defaults to {}.
        **kwargs: additional keyword arguments are passed to Skyline.plot_data.
            see rnavigate.plots.Skyline.plot_data for more detail.

    Returns:
        rnavigate.plots.Skyline plot: object containing matplotlib figure and
            axes with additional plotting and file saving methods
    """
    if annotations is None:
        annotations = []
    if plot_kwargs is None:
        plot_kwargs = {}
    if labels is None:
        labels = ["label"]*len(samples)
    sequence = get_sequence(seq_source, samples[0], profile)
    plot = plots.Skyline(num_samples=len(samples),
                         nt_length=sequence.length,
                         region=region,
                         **plot_kwargs)
    for sample, label in zip(samples, labels):
        fit_data_list(sample, annotations + [profile], sequence)
        plot.add_sample(sample, profile=profile, annotations=annotations,
                        label=label, **kwargs)
    plot.set_figure_size()
    return plot


def plot_profile(samples, seq_source=None, profile="profile", labels=None,
                 annotations=None, region="all", plot_kwargs=None, **kwargs):
    """Aligns reactivity profiles by sequence and plots them on seperate axes.

    Args:
        samples (list of rnavigate.Sample): samples to plot.
        seq_source (str or data object, optional): a key from sample.data, a
            sequence string, or a Data object. All data will be mapped to this
            string using a user-defined or pairwise sequence alignment.
            Defaults to the value of the profile argument below.
        profile (str, optional): per-nucleotide data to retrieve from sample.
            Defaults to "profile".
        labels (list of str, optional): Same length as samples list. Labels to
            be used in plot legends. Defaults to default sample name.
        annotations (list of str, optional): annotations to retrive from
            sample. Defaults to [].
        region (list of int: length 2, optional): start and end positions to
            plot. 1-indexed, inclusive. Defaults to [1, sequence length].
        plot_kwargs (dict, optional): kwargs dictionary passed to Profile().
            Defaults to {}.
        **kwargs: additional keyword arguments are passed to Profile.plot_data.
            see rnavigate.plots.skyline.Profile.plot_data for more detail.

    Returns:
        rnavigate.plots.Profile plot: object containing matplotlib figure and
            axes with additional plotting and file saving methods
    """
    if annotations is None:
        annotations = []
    if plot_kwargs is None:
        plot_kwargs = {}
    if labels is None:
        labels = ["label"]*len(samples)
    sequence = get_sequence(seq_source, samples[0], profile)
    plot = plots.skyline.Profile(num_samples=len(samples),
                                 nt_length=sequence.length,
                                 region=region,
                                 **plot_kwargs)
    for sample, label in zip(samples, labels):
        fit_data_list(sample, annotations + [profile], sequence)
        plot.add_sample(sample, seq=sequence, profile=profile,
                        annotations=annotations, label=label, **kwargs)
    plot.set_figure_size()
    return plot


def plot_alignment(data1, data2, labels=None, plot_kwargs=None, **kwargs):
    """Plots the sequence alignment used to compare two data objects.

    Args:
        data1 (tuple (rnavigate.Sample, str)): a sample and data class keyword
        data2 (tuple (rnavigate.Sample, str)): a sample and data class keyword
        labels (list of str, optional): length 2. Labels used in plots
            Defaults to default sample name + data class keyword
        plot_kwargs (dict, optional): kwargs dictionary passed to Alignment().
            Defaults to {}.
        **kwargs: additional keyword arguments are passed to
            Alignment.plot_data. see rnavigate.plots.Alignment.plot_data for
            more detail.

    Returns:
        rnavigate.plots.Alignment plot: object containing matplotlib figure and
            axes with additional plotting and file saving methods
    """
    if plot_kwargs is None:
        plot_kwargs = {}
    if labels is None:
        labels = [f"{s.sample}: {seq}" for s, seq in [data1, data2]]
    plot = plots.Alignment(num_samples=1, **plot_kwargs)
    plot.add_sample(sample=None,
                    data1=data1[0].get_data(data1[1]),
                    data2=data2[0].get_data(data2[1]),
                    label=labels, **kwargs)
    plot.set_figure_size()
    return plot


def plot_arcs(samples, seq_source=None, ct="ct", comp=None, interactions=None,
              interactions_filter=None, interactions2=None,
              interactions2_filter=None, filters=None, profile="profile",
              annotations=[], labels=None, region="all", plot_kwargs=None,
              colorbar=True, **kwargs):
    """Generates a multipanel arc plot displaying combinations of secondary
    structures, per-nucleotide data, inter-nucleotide data, and sequence
    annotations. Each plot may display a unique sample and/or filtering scheme.

    Args:
        samples (list of rnavigate.Sample): Samples to retreive data from.
            number of panels will equal the length of this list, unless filters
            argument below is also used.
        seq_source (str or data object, optional): a key from sample.data, a
            sequence string, or a Data object. All data will be mapped to this
            string using a user-defined or pairwise sequence alignment.
            Defaults to the value of the ct argument below.
        ct (str, optional): a key from sample.data to retreive a secondary
            structure. This will be plotted on the top half of each panel.
            Defaults to "ct".
        comp (str, optional): same as ct. basepairs from ct and comp will be
            plotted on the top half of each panel. Basepairs are colored by
            which structure contains them (shared, ct only, comp only).
            Defaults to None.
        interactions (str, optional): a key from sample.data to retrieve inter-
            nucleotide data. These data are mapped to seq_source coordinates,
            filtered using interactions_filter arguments, and displayed on the
            bottom half of each panel.
            Defaults to None.
        interactions_filter (dict, optional): These key-value pairs are passed
            as keyword arguments to sample.filter_interactions along with
            interactions=interactions and fit_to=seq_source. See
            rnavigate.Sample.filter_interactions for more detail.
            Defaults to {}.
        interactions2 (str, optional): same as interactions above.
            Defaults to None.
        interactions2_filter (dict, optional): same as interactions_filter
            above but applied to interactions2.
            Defaults to {}.
        filters (list of dict, optional): For plotting multiple filtering
            schemes applied to each sample, each in a new panel. Each
            dictionary in this list follows a similar structure as
            interactions_filter, but also requires the key-value pair:
            {"interactions": interactions} where interactions is as described
            above. interactions and interactions_filter arguments above will be
            ignored. interactions2 and interactions2_filter will be displayed
            in every panel.
            Defaults to [].
        profile (str, optional): a key from sample.data used to retrieve per-
            nucleotide data. These data are displayed in center of each panel.
            Defaults to "profile".
        annotations (list, optional): a list of keys from sample.data used to
            retrieve sequence annotations. These annotations are displayed in
            the center of each panel.
            Defaults to [].
        labels (str, optional): Same length as samples list. Labels to
            be used in plot legends. Defaults to default sample name.
        region (list of int: length 2, optional): start and end position of
            seq_source to be plotted. 1-indexed, inclusive.
            Defaults to [0, sequence length].
        plot_kwargs (dict, optional): kwargs passed to AP(). See
            rnavigate.plots.AP for more detail.
            Defaults to {}.
        **kwargs: additional keyword arguments are passed to AP.plot_data.
            see rnavigate.plots.AP.plot_data for more detail.

    Returns:
        rnavigate.plots.AP plot: object containing matplotlib figure and axes
            with additional plotting and file saving methods
    """
    # use mutable defaults
    if interactions_filter is None:
        interactions_filter = {}
    if interactions2_filter is None:
        interactions2_filter = {}
    if labels is None:
        labels = ["label"]*len(samples)
    if plot_kwargs is None:
        plot_kwargs = {}
    # if filters list given, rows = # samples, columns = # filters
    if ((filters is not None)
            and (len(samples) > 1)
            and ("rows" not in plot_kwargs)
            and ("cols" not in plot_kwargs)):
        plot_kwargs["rows"] = len(samples)
        plot_kwargs["cols"] = len(filters)
    # coerce interactions and interactions_filter into filters format
    elif filters is None:
        filters = [{"interactions": interactions} | interactions_filter]
    # initialize plot using all structure drawings
    num_samples = len(samples) * len(filters)
    seq = get_sequence(seq_source=seq_source, sample=samples[0], default=ct)
    plot = plots.AP(num_samples=num_samples, nt_length=seq.length,
                    region=region, **plot_kwargs)
    # loop through samples and filters, adding each as a new axis
    for sample, label in zip(samples, labels):
        fit_data_list(sample, annotations + [ct, comp, profile], seq)
        sample.filter_interactions(interactions=interactions2,
                                   fit_to=seq, **interactions2_filter)
        for filt in filters:
            sample.filter_interactions(fit_to=seq, **filt)
            plot.add_sample(sample=sample, seq=seq, ct=ct, comp=comp,
                            interactions=filt["interactions"],
                            interactions2=interactions2, profile=profile,
                            label=label, annotations=annotations,
                            **kwargs)
    plot.set_figure_size()
    if colorbar:
        plot.plot_colorbars()
    return plot


def plot_arcs_compare(samples, seq_source=None, ct="ct", comp=None,
                      interactions=None, interactions_filter=None,
                      interactions2=None, interactions2_filter=None,
                      profile="profile", labels=None, region="all",
                      plot_kwargs=None, colorbar=True, **kwargs):
    """Generates a single arc plot displaying combinations of secondary
    structures, per-nucleotide data, inter-nucleotide data, and sequence
    annotations. The first sample will be on top, the second on the bottom.
    Center shows how these sequences are being aligned.

    Args:
        samples (list of rnavigate.Sample): Samples to retreive data from.
            number of panels will equal the length of this list, unless filters
            argument below is also used.
        seq_source (str or data object, optional): a key from sample.data, a
            sequence string, or a Data object. All data will be mapped to this
            string using a user-defined or pairwise sequence alignment.
            Defaults to the value of the ct argument below.
        ct (str, optional): a key from sample.data to retreive a secondary
            structure. This will be plotted on the top half of each panel.
            Defaults to "ct".
        comp (str, optional): same as ct. basepairs from ct and comp will be
            plotted on the top half of each panel. Basepairs are colored by
            which structure contains them (shared, ct only, comp only).
            Defaults to None.
        interactions (str, optional): a key from sample.data to retrieve inter-
            nucleotide data. These data are mapped to seq_source coordinates,
            filtered using interactions_filter arguments, and displayed on the
            bottom half of each panel.
            Defaults to None.
        interactions_filter (dict, optional): These key-value pairs are passed
            as keyword arguments to sample.filter_interactions along with
            interactions=interactions and fit_to=seq_source. See
            rnavigate.Sample.filter_interactions for more detail.
            Defaults to {}.
        interactions2 (str, optional): same as interactions above.
            Defaults to None.
        interactions2_filter (dict, optional): same as interactions_filter
            above but applied to interactions2.
            Defaults to {}.
        profile (str, optional): a key from sample.data used to retrieve per-
            nucleotide data. These data are displayed in center of each panel.
            Defaults to "profile".
        labels (str, optional): Same length as samples list. Labels to
            be used in plot legends. Defaults to default sample name.
        region (list of int: length 2, optional): start and end position of
            seq_source to be plotted. 1-indexed, inclusive.
            Defaults to [0, sequence length].
        plot_kwargs (dict, optional): kwargs passed to AP(). See
            rnavigate.plots.AP for more detail.
            Defaults to {}.
        **kwargs: additional keyword arguments are passed to AP.plot_data.
            see rnavigate.plots.AP.plot_data for more detail.

    Returns:
        rnavigate.plots.AP plot: object containing matplotlib figure and axes
            with additional plotting and file saving methods
    """
    seq1 = get_sequence(seq_source=seq_source, sample=samples[0], default=ct)
    seq2 = get_sequence(seq_source=seq_source, sample=samples[1], default=ct)
    _, _, al1, al2 = seq1.get_alignment_map(fit_to=seq2, return_alignment=True)
    seq1_full = al1.replace('-', '.')
    seq2_full = al2.replace('-', '.')
    seq1_full = get_sequence(seq_source=seq1_full,
                             sample=samples[0], default=ct)
    seq2_full = get_sequence(seq_source=seq2_full,
                             sample=samples[0], default=ct)
    # use mutable defaults
    if interactions_filter is None:
        interactions_filter = {}
    if interactions2_filter is None:
        interactions2_filter = {}
    if labels is None:
        labels = ["label"]*len(samples)
    if plot_kwargs is None:
        plot_kwargs = {}
    if region != "all":
        al1 = [i for i, nt in enumerate(seq1_full.sequence) if nt != '.']
        region = [al1[region[0]], al1[region[1]]]
    # coerce interactions and interactions_filter into filters format
    filters = [{"interactions": interactions} | interactions_filter]
    # initialize plot using all structure drawings
    plot = plots.AP(num_samples=1, nt_length=seq1_full.length, region=region,
                    **plot_kwargs)
    # loop through samples and filters, adding each as a new axis
    for sample, seq, panel in zip(samples, [seq1_full, seq2_full],
                                  ["top", "bottom"]):
        fit_data_list(sample, [ct, comp, profile], seq)
        sample.filter_interactions(interactions=interactions2,
                                   fit_to=seq, **interactions2_filter)
        for filt in filters:
            sample.filter_interactions(fit_to=seq, **filt)
            plot.add_sample(ax=0, seq=None, sample=sample, annotation_gap=10,
                            ct=ct, comp=comp, ct_panel=panel,
                            interactions=filt["interactions"],
                            interactions_panel=panel,
                            interactions2=interactions2,
                            interactions2_panel=panel,
                            profile=profile, profile_panel=panel, label='',
                            annotations=[], seqbar=False, **kwargs)
    plots.alignment.plot_alignment(plot=plot, ax=plot.axes[0, 0], data1=seq1,
                                   data2=seq2,
                                   label=labels, center=-5, offset=4,
                                   spines_positions={"top": 0, "bottom": -10})
    plot.set_figure_size()
    if colorbar:
        plot.plot_colorbars()
    return plot


def plot_ss(samples, ss="ss", profile="profile", annotations=[],
            interactions=None, interactions_filter=None, interactions2=None,
            interactions2_filter=None, filters=None, labels=None,
            plot_kwargs=None, colorbar=True, **kwargs):
    """Generates a multipanel secondary structure drawing with optional
    coloring by per-nucleotide data and display of inter-nucleotide data and/or
    sequence annotations. Each plot may display a unique sample and/or
    inter-nucleotide data filtering scheme.

    Args:
        samples (list of rnavigate.Sample): Samples to retreive data from.
            number of panels will equal the length of this list, unless filters
            argument below is also used.
        ss (str, optional): a key from sample.data used to retrieve a secondary
            structure containing drawing coordinates.
            Defaults to "ss"
        profile (str, optional): a key from sample.data used to retrieve per-
            nucleotide data. These data may be used to color nucleotides in the
            structure drawing.
            Defaults to "profile".
        annotations (list, optional): a list of keys from sample.data used to
            retrieve sequence annotations. These annotations are highlighted on
            the structure drawing.
            Defaults to [].
        interactions (str, optional): a key from sample.data to retrieve inter-
            nucleotide data. These data are mapped to ss sequence coordinates,
            filtered using interactions_filter arguments, and displayed as
            lines connecting nucleotides in the structure drawing.
            Defaults to None.
        interactions_filter (dict, optional): These key-value pairs are passed
            as keyword arguments to sample.filter_interactions along with
            interactions=interactions and fit_to=ss. See
            rnavigate.Sample.filter_interactions for more detail.
            Defaults to {}.
        interactions2 (str, optional): same as interactions above.
            Defaults to None.
        interactions2_filter (dict, optional): same as interactions_filter
            above but applied to interactions2.
            Defaults to {}.
        filters (list of dict, optional): For plotting multiple filtering
            schemes applied to each sample, each in a new panel. Each
            dictionary in this list follows a similar structure as
            interactions_filter, but also requires the key-value pair:
            {"interactions": interactions} where interactions is as described
            above. interactions and interactions_filter arguments above will be
            ignored. interactions2 and interactions2_filter will be displayed
            in every panel.
            Defaults to [].
        labels (str, optional): Same length as samples list. Labels to
            be used in plot legends. Defaults to default sample name.
        plot_kwargs (dict, optional): kwargs passed to SS(). See
            rnavigate.plots.SS for more detail.
            Defaults to {}.
        **kwargs: additional keyword arguments are passed to SS.plot_data.
            see rnavigate.plots.SS.plot_data for more detail.

    Returns:
        rnavigate.plots.SS plot: object containing matplotlib figure and axes
            with additional plotting and file saving methods
    """
    # use mutable defaults
    if interactions_filter is None:
        interactions_filter = {}
    if interactions2_filter is None:
        interactions2_filter = {}
    if labels is None:
        labels = ["label"]*len(samples)
    if plot_kwargs is None:
        plot_kwargs = {}
    # if filters list given, rows = # samples, columns = # filters
    if ((filters is not None)
            and (len(samples) > 1)
            and ("rows" not in plot_kwargs)
            and ("cols" not in plot_kwargs)):
        plot_kwargs["rows"] = len(samples)
        plot_kwargs["cols"] = len(filters)
    # coerce interactions and interactions_filter into filters format
    elif filters is None:
        filters = [{"interactions": interactions} | interactions_filter]
    # initialize plot using all structure drawings
    num_samples = len(samples) * len(filters)
    plot = plots.SS(num_samples=num_samples, **plot_kwargs)
    # loop through samples and filters, adding each as a new axis
    for sample, label in zip(samples, labels):
        fit_data_list(sample, annotations + [profile], sample.get_data(ss))
        sample.filter_interactions(interactions=interactions2, fit_to=ss,
                                   **interactions2_filter)
        for filt in filters:
            sample.filter_interactions(fit_to=ss, **filt)
            plot.add_sample(sample, structure=ss,
                            interactions=filt["interactions"],
                            interactions2=interactions2, profile=profile,
                            annotations=annotations, label=label, **kwargs)
    plot.set_figure_size()
    if colorbar:
        plot.plot_colorbars()
    return plot


def plot_mol(samples, structure="pdb", interactions=None,
             interactions_filter=None, filters=None, profile="profile",
             labels=None, show=True, hide_cylinders=False, colorbar=True,
             custom_function=None, plot_kwargs=None, **kwargs):
    """Generates a multipanel interactive 3D molecular rendering of a PDB
    structure. Nucleotides may be colored by per-nucleotide data or custom
    color lists. Inter-nucleotide data may be displayed as cylinders connecting
    atoms or residues. Each plot may display a unique sample and/or filtering
    scheme.

    Args:
        samples (list of rnavigate.Sample): Samples to retreive data from.
            number of panels will equal the length of this list, unless filters
            argument below is also used.
        structure (str, optional): a key from sample.data to retrieve PDB data
            with atomic coordinates.
        interactions (str, optional): a key from sample.data to retrieve inter-
            nucleotide data. These data are mapped to structre sequence
            coordinates, filtered using interactions_filter arguments, and
            displayed as cylinders connecting nucleotides in the 3D structure.
            Defaults to None.
        interactions_filter (dict, optional): These key-value pairs are passed
            as keyword arguments to sample.filter_interactions along with
            interactions=interactions and fit_to=structure. See
            rnavigate.Sample.filter_interactions for more detail.
            Defaults to {}.
        filters (list of dict, optional): For plotting multiple filtering
            schemes applied to each sample, each in a new panel. Each
            dictionary in this list follows a similar structure as
            interactions_filter, but also requires the key-value pair:
            {"interactions": interactions} where interactions is as described
            above. interactions and interactions_filter arguments above will be
            ignored.
            Defaults to [].
        profile (str, optional): a key from sample.data used to retrieve per-
            nucleotide data. These data may be used to color nucleotides.
            Defaults to "profile".
        labels (str, optional): Same length as samples list. Labels to
            be used in plot legends.
            Defaults to default sample name.
        show (bool, optional): whether to display the interactive rendering.
            Defaults to True
        hide_cylinders (bool, optional): whether to display cylinders
            representing nucleoside orientation. Setting to false will display
            only the backbone as a ribbon.
            Defaults to False.
        plot_kwargs (dict, optional): kwargs passed to Mol(). See
            rnavigate.plots.Mol for more detail.
            Defaults to {}.
        **kwargs: additional keyword arguments are passed to Mol.plot_data.
            see rnavigate.plots.Mol.plot_data for more detail.

    Returns:
        rnavigate.plots.Mol plot: object containing py3dmol viewer with
            additional plotting and file saving methods
    """
    # use mutable defaults
    if interactions_filter is None:
        interactions_filter = {}
    if plot_kwargs is None:
        plot_kwargs = {}
    if labels is None:
        labels = ["label"]*len(samples)
    # if filters list given, rows = # samples, columns = # filters
    if ((filters is not None)
            and (len(samples) > 1)
            and ("rows" not in plot_kwargs)
            and ("cols" not in plot_kwargs)):
        plot_kwargs["rows"] = len(samples)
        plot_kwargs["cols"] = len(filters)
    # coerce interactions and interactions_filter into filters format
    elif filters is None:
        filters = [{"interactions": interactions} | interactions_filter]
    num_samples = len(samples) * len(filters)
    # initialize plot using 1st 3D structure (applies to all samples)
    plot = plots.Mol(num_samples=num_samples, pdb=samples[0].get_data(structure),
                     **plot_kwargs)
    # loop through samples and filters, adding each as a new viewer
    for sample, label in zip(samples, labels):
        fit_data_list(sample, [profile], sample.get_data(structure))
        for filt in filters:
            sample.filter_interactions(fit_to=structure, **filt)
            plot.add_sample(sample=sample,
                            interactions=filt["interactions"],
                            profile=profile, label=label, **kwargs)
    # apply custom function
    if custom_function is not None:
        custom_function(plot)
    # hide nucleotide cylinders in all viewers
    if hide_cylinders:
        plot.hide_cylinders()
    # show viewer grid
    if show:
        plot.view.show()
    if colorbar:
        plot.plot_colorbars()
    return plot


def plot_heatmap(samples, structure=None, interactions=None,
                 interactions_filter=None, filters=None, labels=None,
                 plot_kwargs=None, **kwargs):
    """Generates a multipanel plot displaying a heatmap of inter-nucleotide
    data (nucleotide resolution of 2D KDE) and/or contour map of structure
    distances. Each plot may display a unique sample and/or filtering scheme.

    Args:
        samples (list of rnavigate.Sample): Samples to retreive data from.
            number of panels will equal the length of this list, unless filters
            argument below is also used.
        structure (str, optional): a key from sample.data to retrieve either
            PDB data with atomic coordinates (contours outline 3D distance) or
            secondary structure data (contours outline contact distance).
        interactions (str, optional): a key from sample.data to retrieve inter-
            nucleotide data. These data are mapped to seq_source coordinates,
            filtered using interactions_filter arguments, and displayed as
            either nucleotide-resolution heatmaps, or 2D kernel density
            estimate.
            Defaults to None.
        interactions_filter (dict, optional): These key-value pairs are passed
            as keyword arguments to sample.filter_interactions along with
            interactions=interactions and fit_to=seq_source. See
            rnavigate.Sample.filter_interactions for more detail.
            Defaults to {}.
        filters (list of dict, optional): For plotting multiple filtering
            schemes applied to each sample, each in a new panel. Each
            dictionary in this list follows a similar structure as
            interactions_filter, but also requires the key-value pair:
            {"interactions": interactions} where interactions is as described
            above. interactions and interactions_filter arguments above will be
            ignored.
            Defaults to [].
        labels (str, optional): Same length as samples list. Labels to
            be used in plot legends. Defaults to default sample name.
        plot_kwargs (dict, optional): kwargs passed to Heatmap(). See
            rnavigate.plots.Heatmap for more detail.
            Defaults to {}.
        **kwargs: additional keyword arguments are passed to Heatmap.plot_data.
            see rnavigate.plots.Heatmap.plot_data for more detail.

    Returns:
        rnavigate.plots.Heatmap plot: object containing matplotlib figure and
            axes with additional plotting and file saving methods
    """
    # use mutable defaults
    if interactions_filter is None:
        interactions_filter = {}
    if plot_kwargs is None:
        plot_kwargs = {}
    if labels is None:
        labels = ["label"]*len(samples)
    # if filters list given, rows = # samples, columns = # filters
    if ((filters is not None)
            and (len(samples) > 1)
            and ("rows" not in plot_kwargs)
            and ("cols" not in plot_kwargs)):
        plot_kwargs["rows"] = len(samples)
        plot_kwargs["cols"] = len(filters)
    # coerce interactions and interactions_filter into filters format
    elif filters is None:
        filters = [{"interactions": interactions} | interactions_filter]
    # initialize plot using 1st 3D structure (applies to all samples)
    num_samples = len(samples) * len(filters)
    plot = plots.Heatmap(
        num_samples, samples[0].get_data(structure), **plot_kwargs)
    # loop through samples and filters, adding each as a new axis
    for sample, label in zip(samples, labels):
        for filt in filters:
            sample.filter_interactions(fit_to=structure, **filt)
            plot.add_sample(sample, interactions=filt["interactions"],
                            label=label, **kwargs)
    plot.set_figure_size()
    return plot


def plot_circle(samples, seq_source=None, ct=None, comp=None,
                interactions=None, interactions_filter=None,
                interactions2=None, interactions2_filter=None, filters=None,
                annotations=None, profile="profile", labels=None,
                colorbar=True, plot_kwargs=None, **kwargs):
    """Generates a multipanel circle plot displaying combinations of secondary
    structures, per-nucleotide data, inter-nucleotide data, and sequence
    annotations. Each plot may display a unique sample and/or filtering scheme.

    Args:
        samples (list of rnavigate.Sample): Samples to retreive data from.
            number of panels will equal the length of this list, unless filters
            argument below is also used.
        seq_source (str or data object, optional): a key from sample.data, a
            sequence string, or a Data object. All data will be mapped to this
            sequence using a user-defined or pairwise sequence alignment.
            Defaults to the value of the ct argument below.
        ct (str, optional): a key from sample.data to retreive a secondary
            structure. Basepairs are plotted as grey arcs within the circle.
            Defaults to "ct".
        comp (str, optional): same as ct. basepairs from ct and comp will be
            plotted. Basepairs are colored by which structure contains them
            (shared, ct only, comp only).
            Defaults to None.
        interactions (str, optional): a key from sample.data to retrieve inter-
            nucleotide data. These data are mapped to seq_source coordinates,
            filtered using interactions_filter arguments, and displayed as arcs
            within the circle.
            Defaults to None.
        interactions_filter (dict, optional): These key-value pairs are passed
            as keyword arguments to sample.filter_interactions along with
            interactions=interactions and fit_to=seq_source. See
            rnavigate.Sample.filter_interactions for more detail.
            Defaults to {}.
        interactions2 (str, optional): same as interactions above.
            Defaults to None.
        interactions2_filter (dict, optional): same as interactions_filter
            above but applied to interactions2.
            Defaults to {}.
        filters (list of dict, optional): For plotting multiple filtering
            schemes applied to each sample, each in a new panel. Each
            dictionary in this list follows a similar structure as
            interactions_filter, but also requires the key-value pair:
            {"interactions": interactions} where interactions is as described
            above. interactions and interactions_filter arguments above will be
            ignored. interactions2 and interactions2_filter will be displayed
            in every panel.
            Defaults to [].
        annotations (list, optional): a list of keys from sample.data used to
            retrieve sequence annotations. These annotations are displayed next
            to the sequence, outside of the circle.
            Defaults to [].
        profile (str, optional): a key from sample.data used to retrieve per-
            nucleotide data. These data may be used to color nucleotides.
            Defaults to "profile".
        labels (str, optional): Same length as samples list. Labels to
            be used as titles.
            Defaults to default sample name.
        plot_kwargs (dict, optional): kwargs passed to Circle(). See
            rnavigate.plots.Circle for more detail.
            Defaults to {}.
        **kwargs: additional keyword arguments are passed to Circle.plot_data.
            see rnavigate.plots.Circle.plot_data for more detail.

    Returns:
        rnavigate.plots.Circle: object containing matplotlib figure and axes
            with additional plotting and file saving methods
    """
    # use mutable defaults
    if interactions_filter is None:
        interactions_filter = {}
    if interactions2_filter is None:
        interactions2_filter = {}
    if annotations is None:
        annotations = []
    if plot_kwargs is None:
        plot_kwargs = {}
    if labels is None:
        labels = ["label"]*len(samples)
    # if filters list given, rows = # samples, columns = # filters
    if ((filters is not None)
            and (len(samples) > 1)
            and ("rows" not in plot_kwargs)
            and ("cols" not in plot_kwargs)):
        plot_kwargs["rows"] = len(samples)
        plot_kwargs["cols"] = len(filters)
    # coerce interactions and interactions_filter into filters format
    elif filters is None:
        filters = [{"interactions": interactions} | interactions_filter]
    # initialize plot
    sequence = get_sequence(seq_source, samples[0], profile)
    num_samples = len(samples) * len(filters)
    plot = plots.Circle(num_samples=num_samples,
                        seq_source=sequence, **plot_kwargs)
    # loop through samples and filters, adding each as a new axis
    for sample, label in zip(samples, labels):
        fit_data_list(sample=sample, data_list=annotations+[ct, comp, profile],
                      fit_to=sequence)
        sample.filter_interactions(interactions=interactions2, fit_to=sequence,
                                   **interactions2_filter)
        for filt in filters:
            sample.filter_interactions(fit_to=sequence, **filt)
            plot.add_sample(sample, ct=ct, comp=comp,
                            interactions=filt["interactions"],
                            interactions2=interactions2, profile=profile,
                            annotations=annotations, label=label, **kwargs)
    plot.set_figure_size()
    if colorbar:
        plot.plot_colorbars()
    return plot


def plot_linreg(samples, seq_source=None, ct="ct", profile="profile",
                annotations=None, colorby=None, labels=None, column=None,
                scale='log', regression="pearson", plot_kwargs=None, **kwargs):
    """Performs linear regression analysis and generates scatter plots of all
    sample-to-sample profile vs. profile comparisons. Colors nucleotides by
    identity or base-pairing status.

    Args:
        samples (list of rnavigate.Sample): Samples to retreive data from.
            number of panels will equal the length of this list squared.
        ct (str, optional): a key from sample.data to retreive a secondary
            structure. Scatter plot points may be colored by base-pairing
            status in this structure.
        profile (str, optional): a key from sample.data used to retrieve per-
            nucleotide data. These data are used for the linear regression.
        labels (str, optional): Same length as samples list. Labels to
            be used in titles.
            Defaults to default sample name.
        plot_kwargs (dict, optional): kwargs passed to LinReg(). See
            rnavigate.plots.LinReg for more detail.
            Defaults to {}.
        **kwargs: additional keyword arguments are passed to LinReg.plot_data.
            see rnavigate.plots.LinReg.plot_data for more detail.

    Returns:
        rnavigate.plots.LinReg: object containing matplotlib figure and axes
            with additional plotting and file saving methods
    """
    if labels is None:
        labels = ["label"] * len(samples)
    if annotations is None:
        annotations = []
    if plot_kwargs is None:
        plot_kwargs = {}
    plot = plots.LinReg(len(samples), scale=scale, regression=regression,
                        **plot_kwargs)
    sequence = get_sequence(seq_source, samples[0], profile)
    for sample, label in zip(samples, labels):
        fit_data_list(sample=sample, data_list=annotations+[ct, profile],
                      fit_to=sequence)
        plot.add_sample(sample, sequence=sequence, ct=ct, profile=profile,
                        label=label, colorby=colorby, column=column,
                        annotations=annotations, **kwargs)
    plot.set_figure_size()
    return plot


def plot_roc(samples, ct="ct", profile="profile", labels=None,
             plot_kwargs=None, **kwargs):
    """Performs receiver operator characteristic analysis (ROC), calculates
    area under ROC curve (AUC), and generates ROC plots to assess how well
    per-nucleotide data predicts base-paired status. Does this for all
    positions as well as positions categorized by nucleotide
    5 plots: All, A, U, C, G

    Args:
        samples (list of rnavigate.Sample): Samples to retreive data from.
            All samples are plotted on the same set of axes.
        ct (str, optional): a key from sample.data to retreive a secondary
            structure. Base-pairing status retreived from this data.
        profile (str, optional): a key from sample.data used to retrieve per-
            nucleotide data. These data are used for the ROC/AUC analysis.
        labels (str, optional): Same length as samples list. Labels to
            be used in legends.
            Defaults to default sample name.
        plot_kwargs (dict, optional): kwargs passed to ROC(). See
            rnavigate.plots.ROC for more detail.
            Defaults to {}.
        **kwargs: additional keyword arguments are passed to ROC.plot_data.
            see rnavigate.plots.ROC.plot_data for more detail.

    Returns:
        rnavigate.plots.ROC: object containing matplotlib figure and axes with
            additional plotting and file saving methods
    """
    if labels is None:
        labels = ["label"] * len(samples)
    if plot_kwargs is None:
        plot_kwargs = {}
    plot = plots.ROC(len(samples), **plot_kwargs)
    for sample, label in zip(samples, labels):
        plot.add_sample(sample, ct=ct, profile=profile, label=label, **kwargs)
    plot.set_figure_size()
    return plot


def plot_disthist(samples, structure="pdb", interactions=None,
                  interactions_filter=None, bg_interactions=None,
                  bg_interactions_filter=None, filters=None, labels=None,
                  same_axis=False, plot_kwargs=None, **kwargs):
    """Calculates 3D distance of nucleotides in inter-nucleotide data and plots
    the distribution of these distances. Compares this to a 'background'
    distribution consisting of either all pairwise distances in structure, or
    those defined by bg_interactions and bg_interactions_filter

    Args:
        samples (list of rnavigate.Sample): Samples to retreive data from.
            number of panels will equal the length of this list unless
            same_axis is set to True.
        structure (str, optional): a key from sample.data to retreive a PDB
            structure with atomic coordinates.
        interactions (str, optional): a key from sample.data to retrieve inter-
            nucleotide data. These data are mapped to PDB sequence coordinates,
            filtered using interactions_filter arguments, and used to calculate
            distance distribution histograms.
            Defaults to None.
        interactions_filter (dict, optional): These key-value pairs are passed
            as keyword arguments to sample.filter_interactions along with
            interactions=interactions and fit_to=seq_source. See
            rnavigate.Sample.filter_interactions for more detail.
            Defaults to {}.
        bg_interactions (str, optional): same as interactions above. used to
            calulate 'background' distance distribution histograms.
            Defaults to None.
        bg_interactions_filter (dict, optional): same as interactions_filter
            above but applied to bg_interactions.
            Defaults to {}.
        filters (list of dict, optional): For plotting multiple filtering
            schemes applied to each sample. Each dictionary in this list
            follows a similar structure as interactions_filter, but also
            requires the key-value pair: {"interactions": interactions} where
            interactions is as described above. interactions and
            interactions_filter arguments above will be ignored.
            Defaults to [].
        labels (str, optional): Same length as samples list. Labels to
            be used as titles.
            Defaults to default sample name.
        plot_kwargs (dict, optional): kwargs passed to DistHist(). See
            rnavigate.plots.DistHist for more detail.
            Defaults to {}.
        **kwargs: additional keyword arguments are passed to DistHist.plot_data
            see rnavigate.plots.DistHist.plot_data for more detail.

    Returns:
        rnavigate.plots.DistHist: object containing matplotlib figure and axes
            with additional plotting and file saving methods
    """
    # use mutable defaults
    if interactions_filter is None:
        interactions_filter = {}
    if bg_interactions_filter is None:
        bg_interactions_filter = {}
    if plot_kwargs is None:
        plot_kwargs = {}
    if labels is None:
        labels = ["label"]*len(samples)
    # if filters list given, rows = # samples, columns = # filters
    if ((filters is not None)
            and (len(samples) > 1)
            and ("rows" not in plot_kwargs)
            and ("cols" not in plot_kwargs)
            and (not same_axis)):
        plot_kwargs["rows"] = len(samples)
        plot_kwargs["cols"] = len(filters)
    # coerce interactions and interactions_filter into filters format
    elif filters is None:
        filters = [{"interactions": interactions} | interactions_filter]
    # initialize plot
    num_samples = len(samples) * len(filters)
    if same_axis:
        plot = plots.DistHist(num_samples=1, **plot_kwargs)
        ax = plot.axes[0, 0]
    else:
        plot = plots.DistHist(num_samples=num_samples, **plot_kwargs)
        ax = None
    # loop through samples and filters, adding each as a new axis
    for sample, label in zip(samples, labels):
        sample.filter_interactions(interactions=bg_interactions,
                                   fit_to=structure, **bg_interactions_filter)
        for filt in filters:
            sample.filter_interactions(fit_to=structure, **filt)
            plot.add_sample(sample, structure=structure,
                            interactions=filt["interactions"],
                            bg_interactions=bg_interactions, label=label,
                            ax=ax, **kwargs)
    plot.set_figure_size()
    return plot
>>>>>>> 48d6c1b9
<|MERGE_RESOLUTION|>--- conflicted
+++ resolved
@@ -1,68 +1,6 @@
 import os.path
-<<<<<<< HEAD
 from rnavigate import data
 from rnavigate.data_loading import create_data
-=======
-import numpy as np
-import json
-
-# modules in RNAvigate
-from .data import get_ss_class
-from . import plots
-from . import data
-from . import styles
-
-
-def create_code_button():
-    """Not functioning. Meant to create a button for HTML exported notebooks
-    which toggles hiding or showing code cells for prettier reports."""
-    # TODO: Figure out why this doesn't work or find a new solution.
-    from IPython.display import display, HTML
-    display(HTML('''<script>
-                 code_show=true;
-                 function code_toggle() {
-                 if (code_show) {$('div.input').hide();}
-                 else {$('div.input').show();}
-                 code_show = !code_show
-                 }
-                 $( document ).ready(code_toggle);
-                 </script>
-                 <form action="javascript:code_toggle()">
-                 <input type="submit" value="Hide/show raw code.">
-                 </form>'''))
-
-
-def get_color_list(length, default, color_regions):
-    """Creates a list of colors for use with colors arguments
-
-    Args:
-        length (int): length of sequence color list will be used on.
-        default (matplotlib color): default color
-        color_regions (dict): dictionary: keys are matplot lib colors and
-            values are lists of 1-indexed pairs of start and end positions.
-
-    Returns:
-        list: a list of colors
-            e.g. get_color_list(
-                length=10,
-                default="grey",
-                color_regions={
-                    "red": [[2, 4]],
-                    "black": [[5, 6], [8, 10]]
-                }
-            )
-            returns:
-                ["grey", "red", "red", "red", "black",
-                 "black", "grey", "black", "black", "black"]
-    """
-    # TODO: somehow implement this using annotations?
-    c_list = np.full(length, default, dtype='<U16')
-    for color, regions in color_regions.items():
-        for r in regions:
-            c_list[r[0]-1: r[1]] = color
-    return list(c_list)
-
->>>>>>> 48d6c1b9
 
 class Sample:
     """
@@ -142,7 +80,7 @@
         return profiles
 
     @property
-    def structure(self):
+    def structures(self):
         structure = []
         for data_keyword, data_object in self.data.items():
             if isinstance(data_object, data.SecondaryStructure):
@@ -281,30 +219,9 @@
             return self.data[data_keyword]
         except KeyError:
             try:
-<<<<<<< HEAD
                 return self.parent.data[data_keyword]
             except (KeyError, AttributeError) as exception:
                 raise not_in_sample from exception
-=======
-                return self.parent.data[key]
-            except (KeyError, AttributeError):
-                print(f"{key} data not found in {self.sample}")
-                return None
-
-    def get_data_list(self, keys):
-        """Calls Sample.get_data() on a list of keys, also accepts "ctcompare",
-        which is equivalent to ["ct", "compct"]
-
-        Returns:
-            list of data objects
-        """
-        if isinstance(keys, list):
-            return [self.get_data_list(key) for key in keys]
-        elif isinstance(keys, str) and (keys == "ctcompare"):
-            return self.get_data_list(["ct", "compct"])
-        else:
-            return self.get_data(keys)
->>>>>>> 48d6c1b9
 
     def filter_interactions(self, interactions, metric=None, cmap=None,
                             normalization=None, values=None, **kwargs):
@@ -340,20 +257,14 @@
         # check for valid interactions data
         if interactions is None:
             return
-<<<<<<< HEAD
         try:
-            interactions = self.data[interactions]
+            interactions = self.get_data(interactions)
         except KeyError as exception:
             raise KeyError(
                 f'{interactions} is not in {self.sample}') from exception
-=======
-
-        interactions = self.get_data(interactions)
->>>>>>> 48d6c1b9
         if not isinstance(interactions, data.Interactions):
             raise ValueError(f'{interactions} is not interactions data')
 
-<<<<<<< HEAD
         if metric is None:
             metric = interactions.default_metric
         elif metric is not None and metric.startswith("Distance"):
@@ -361,7 +272,7 @@
                 metric, atom = metric.split('_')
             else:
                 atom = "O2'"
-            interactions.set_3d_distances(self.data["pdb"], atom)
+            interactions.set_3d_distances(self.get_data("pdb"), atom)
         try:
             metric = interactions.metric_defaults[metric]
         except KeyError:
@@ -382,29 +293,6 @@
 
     def dance_filter(self, positive_only=True, min_cd=15, Statistic_ge=23,
                      ss_only=True, **kwargs):
-=======
-        if metric is not None:
-            if metric.startswith("Distance"):
-                metric = (metric, self.get_data("pdb"))
-            interactions.metric = metric
-        else:
-            interactions.metric = interactions.default_metric
-        if cmap is not None:
-            interactions.cmap = cmap
-        if min_max is not None:
-            interactions.min_max = min_max
-        for datatype in ["profile", "ct"]:
-            if datatype in kwargs.keys():
-                kwargs[datatype] = self.get_data(kwargs[datatype])
-            elif datatype in self.data.keys():
-                kwargs[datatype] = self.get_data(datatype)
-        if not hasattr(fit_to, "sequence"):
-            fit_to = self.get_data_list(fit_to)
-        interactions.filter(fit_to, **kwargs)
-
-    def dance_filter(self, fit_to=None, filterneg=True, cdfilter=15,
-                     sigfilter=23, ssfilter=True, **kwargs):
->>>>>>> 48d6c1b9
         """Applies a standard filter to plot DANCE rings, pairs, and predicted
         structures together.
 
@@ -426,1169 +314,12 @@
             kwargs["positive_only"] = True
         if ss_only:
             kwargs["ss_only"] = True
-<<<<<<< HEAD
         kwargs["Statistic_ge"] = Statistic_ge
-        ctlist = [dance.data["default_structure"] for dance in self.dance]
+        ctlist = [dance.get_data("default_structure") for dance in self.dance]
         for dance in self.dance:
             dance_ct = dance.data["default_structure"]
             fit_to = get_sequence(
                 sequence=fit_to, sample=dance, default='default_structure')
             dance.data["ringmap"].filter(structure=dance_ct, **kwargs)
             dance.data["ringmap"].mask_on_ct(ctlist, min_cd=min_cd)
-            dance.data["pairmap"].filter(structure=dance_ct, paired_only=True)
-=======
-        kwargs["Statistic_ge"] = sigfilter
-        ctlist = [dance.get_data("ct") for dance in self.dance]
-        for dance in self.dance:
-            dance_ct = dance.get_data("ct")
-            fit_to = get_sequence(
-                seq_source=fit_to, sample=dance, default='ct')
-            dance.get_data("ringmap").filter(fit_to=fit_to, ct=dance_ct, **kwargs)
-            dance.get_data("ringmap").mask_on_ct(ctlist, min_cd=cdfilter)
-            dance.get_data("pairmap").filter(fit_to=fit_to, ct=dance_ct,
-                                         paired_only=True)
-
-###############################################################################
-# sample plotting functions
-#     plot_shapemapper
-###############################################################################
-
-    def plot_shapemapper(self, panels=["profile", "rates", "depth"]):
-        """Makes a standard ShapeMapper2 profile plot with 3 panels: Normalized
-        Reactivities, modified and untreated mutation rates, and modified and
-        untreated read depths.
-
-        Args:
-            panels (list, optional): Which of the three panels to include.
-                Defaults to ["profile", "rates", "depth"].
-
-        Returns:
-            Plot object:
-        """
-        plot = plots.SM(self.get_data("profile").length, panels=panels)
-        plot.add_sample(self, profile="profile", label="label")
-        plot.set_figure_size()
-        return plot
-
-###############################################################################
-# accessory functions
-#   get_sequence
-#   fit_data_list
-###############################################################################
-
-
-def get_sequence(seq_source, sample=None, default=None):
-    """Flexible function that returns a Data object containing a sequence.
-
-    Args:
-        seq_source (any): Can be a sequence string, a key in sample.data, or a
-            Data object with a sequence
-        sample (Sample, optional): sample to get retrieve data from.
-            Defaults to None.
-        default (any, optional): same format as seq_source above. default to
-            this if seq_source is None.
-            Defaults to None.
-
-    Raises:
-        ValueError: If seq_source and default are both None
-        ValueError: If Data object could not be retreived based on inputs
-
-    Returns:
-        Data object or subclass: contains a sequence and can be used in factory
-            methods
-    """
-    if seq_source is None and default is None:
-        raise ValueError("A seq_source must be provided.")
-    elif seq_source is None:
-        seq_source = default
-    if sample.get_data(seq_source) is not None:
-        sequence = sample.get_data(seq_source)
-    elif hasattr(seq_source, "sequence"):
-        sequence = seq_source
-    elif all([nt.upper() in "AUCGT." for nt in seq_source]):
-        sequence = data.Data(sequence=seq_source)
-    else:
-        raise ValueError(f'Cannot find sequence from {seq_source}')
-    return sequence
-
-
-def fit_data_list(sample, data_list, fit_to):
-    """Given a sample and list of sample.data keys, Data objects are mapped to
-    fit_to
-
-    Args:
-        sample (rnavigate.Sample): sample to retrieve data from
-        data_list (list): list of sample.data keys or None
-        fit_to (rnavigate.Data): Data object with a sequence to fit to
-    """
-    for data_obj in data_list:
-        if data_obj in sample.data.keys():
-            sample.get_data(data_obj).fit_to(fit_to)
-        elif isinstance(data_obj, data.Data):
-            data_obj.fit_to(fit_to)
-
-
-###############################################################################
-# Plotting functions that accept a list of samples
-#   plot_qc_multisample
-#   plot_skyline_multisample
-#   plot_arcs_multisample
-#   plot_ss_multisample
-#   plot_mol_multisample
-#   plot_heatmap_multisample
-#   plot_circle_multisample
-#   plot_linreg_multisample
-#   plot_roc_multisample
-#   plot_disthist_multisample
-#   plot_qc
-#   plot_skyline
-#   plot_arcs
-#   plot_ss
-#   plot_mol
-#   plot_heatmap
-#   plot_circle
-#   plot_linreg
-#   plot_roc
-#   plot_disthist
-###############################################################################
-
-
-def plot_qc_multisample(*args, **kwargs):
-    """Deprecation Warning: this function name will be removed in favor of
-    rnavigate.plot_qc() starting with version 1.0.0
-    """
-    print("Deprecation warning, this function will be removed in favor of "
-          "rnavigate.plot_qc starting with version 1.0.0. This function "
-          "simply calls the new function, please start using that one.")
-    return plot_qc(*args, **kwargs)
-
-
-def plot_skyline_multisample(*args, **kwargs):
-    """Deprecation Warning: this function name will be removed in favor of
-    rnavigate.plot_skyline() starting with version 1.0.0
-    """
-    print("Deprecation warning, this function will be removed in favor of "
-          "rnavigate.plot_skyline starting with version 1.0.0. This function "
-          "simply calls the new function, please start using that one.")
-    return plot_skyline(*args, **kwargs)
-
-
-def plot_arcs_multisample(*args, **kwargs):
-    """Deprecation Warning: this function name will be removed in favor of
-    rnavigate.plot_arcs() starting with version 1.0.0
-    """
-    print("Deprecation warning, this function will be removed in favor of "
-          "rnavigate.plot_arcs starting with version 1.0.0. This function "
-          "simply calls the new function, please start using that one.")
-    return plot_arcs(*args, **kwargs)
-
-
-def plot_ss_multisample(*args, **kwargs):
-    """Deprecation Warning: this function name will be removed in favor of
-    rnavigate.plot_ss() starting with version 1.0.0
-    """
-    print("Deprecation warning, this function will be removed in favor of "
-          "rnavigate.plot_ss starting with version 1.0.0. This function "
-          "simply calls the new function, please start using that one.")
-    return plot_ss(*args, **kwargs)
-
-
-def plot_mol_multisample(*args, **kwargs):
-    """Deprecation Warning: this function name will be removed in favor of
-    rnavigate.plot_mol() starting with version 1.0.0
-    """
-    print("Deprecation warning, this function will be removed in favor of "
-          "rnavigate.plot_mol starting with version 1.0.0. This function "
-          "simply calls the new function, please start using that one.")
-    return plot_mol(*args, **kwargs)
-
-
-def plot_heatmap_multisample(*args, **kwargs):
-    """Deprecation Warning: this function name will be removed in favor of
-    rnavigate.plot_heatmap() starting with version 1.0.0
-    """
-    print("Deprecation warning, this function will be removed in favor of "
-          "rnavigate.plot_heatmap starting with version 1.0.0. This function "
-          "simply calls the new function, please start using that one.")
-    return plot_heatmap(*args, **kwargs)
-
-
-def plot_circle_multisample(*args, **kwargs):
-    """Deprecation Warning: this function name will be removed in favor of
-    rnavigate.plot_circle() starting with version 1.0.0
-    """
-    print("Deprecation warning, this function will be removed in favor of "
-          "rnavigate.plot_circle starting with version 1.0.0. This function "
-          "simply calls the new function, please start using that one.")
-    return plot_circle(*args, **kwargs)
-
-
-def plot_linreg_multisample(*args, **kwargs):
-    """Deprecation Warning: this function name will be removed in favor of
-    rnavigate.plot_linreg() starting with version 1.0.0
-    """
-    print("Deprecation warning, this function will be removed in favor of "
-          "rnavigate.plot_linreg starting with version 1.0.0. This function "
-          "simply calls the new function, please start using that one.")
-    return plot_linreg(*args, **kwargs)
-
-
-def plot_roc_multisample(*args, **kwargs):
-    """Deprecation Warning: this function name will be removed in favor of
-    rnavigate.plot_roc() starting with version 1.0.0
-    """
-    print("Deprecation warning, this function will be removed in favor of "
-          "rnavigate.plot_roc starting with version 1.0.0. This function "
-          "simply calls the new function, please start using that one.")
-    return plot_roc(*args, **kwargs)
-
-
-def plot_disthist_multisample(*args, **kwargs):
-    """Deprecation Warning: this function name will be removed in favor of
-    rnavigate.plot_disthist() starting with version 1.0.0
-    """
-    print("Deprecation warning, this function will be removed in favor of "
-          "rnavigate.plot_disthist starting with version 1.0.0. This function "
-          "simply calls the new function, please start using that one.")
-    return plot_disthist(*args, **kwargs)
-
-
-def plot_qc(samples, labels=None, plot_kwargs=None, **kwargs):
-    """Makes a multipanel quality control plot displaying mutations per
-    molecule, read length distribution, and mutation rate distributions for
-    modified and unmodified samples.
-
-    Args:
-        samples (list of rnavigate.Sample): samples to plot.
-        labels (list of str, optional): same length as samples list. labels to
-            to be used on plot legends.
-            Defaults to sample attribute of each sample.
-        plot_kwargs (dict, optional): kwargs dictionary passed to QC().
-            Defaults to {}.
-        **kwargs: passed to QC.plot_data
-
-    Returns:
-        rnavigate.plots.QC plot: object containing matplotlib figure and axes
-            with additional plotting and file saving methods
-    """
-    if labels is None:
-        labels = ["label"]*len(samples)
-    if plot_kwargs is None:
-        plot_kwargs = {}
-    plot = plots.QC(num_samples=len(samples), **plot_kwargs)
-    for sample, label in zip(samples, labels):
-        plot.add_sample(sample=sample, log="log", profile="profile",
-                        label=label, **kwargs)
-    plot.set_figure_size()
-    return plot
-
-
-def plot_skyline(samples, seq_source=None, profile="profile", labels=None,
-                 annotations=None, region="all", plot_kwargs=None, **kwargs):
-    """Plots multiple per-nucleotide datasets on a single axis.
-
-    Args:
-        samples (list of rnavigate.Sample): samples to plot.
-        seq_source (str or data object, optional): a key from sample.data, a
-            sequence string, or a Data object. All data will be mapped to this
-            string using a user-defined or pairwise sequence alignment.
-            Defaults to the value of the profile argument below.
-        profile (str, optional): per-nucleotide data to retrieve from sample.
-            Defaults to "profile".
-        labels (list of str, optional): Same length as samples list. Labels to
-            be used in plot legends. Defaults to default sample name.
-        annotations (list of str, optional): annotations to retrive from
-            sample. Defaults to [].
-        region (list of int: length 2, optional): start and end positions to
-            plot. 1-indexed, inclusive. Defaults to [1, sequence length].
-        plot_kwargs (dict, optional): kwargs dictionary passed to Skyline().
-            Defaults to {}.
-        **kwargs: additional keyword arguments are passed to Skyline.plot_data.
-            see rnavigate.plots.Skyline.plot_data for more detail.
-
-    Returns:
-        rnavigate.plots.Skyline plot: object containing matplotlib figure and
-            axes with additional plotting and file saving methods
-    """
-    if annotations is None:
-        annotations = []
-    if plot_kwargs is None:
-        plot_kwargs = {}
-    if labels is None:
-        labels = ["label"]*len(samples)
-    sequence = get_sequence(seq_source, samples[0], profile)
-    plot = plots.Skyline(num_samples=len(samples),
-                         nt_length=sequence.length,
-                         region=region,
-                         **plot_kwargs)
-    for sample, label in zip(samples, labels):
-        fit_data_list(sample, annotations + [profile], sequence)
-        plot.add_sample(sample, profile=profile, annotations=annotations,
-                        label=label, **kwargs)
-    plot.set_figure_size()
-    return plot
-
-
-def plot_profile(samples, seq_source=None, profile="profile", labels=None,
-                 annotations=None, region="all", plot_kwargs=None, **kwargs):
-    """Aligns reactivity profiles by sequence and plots them on seperate axes.
-
-    Args:
-        samples (list of rnavigate.Sample): samples to plot.
-        seq_source (str or data object, optional): a key from sample.data, a
-            sequence string, or a Data object. All data will be mapped to this
-            string using a user-defined or pairwise sequence alignment.
-            Defaults to the value of the profile argument below.
-        profile (str, optional): per-nucleotide data to retrieve from sample.
-            Defaults to "profile".
-        labels (list of str, optional): Same length as samples list. Labels to
-            be used in plot legends. Defaults to default sample name.
-        annotations (list of str, optional): annotations to retrive from
-            sample. Defaults to [].
-        region (list of int: length 2, optional): start and end positions to
-            plot. 1-indexed, inclusive. Defaults to [1, sequence length].
-        plot_kwargs (dict, optional): kwargs dictionary passed to Profile().
-            Defaults to {}.
-        **kwargs: additional keyword arguments are passed to Profile.plot_data.
-            see rnavigate.plots.skyline.Profile.plot_data for more detail.
-
-    Returns:
-        rnavigate.plots.Profile plot: object containing matplotlib figure and
-            axes with additional plotting and file saving methods
-    """
-    if annotations is None:
-        annotations = []
-    if plot_kwargs is None:
-        plot_kwargs = {}
-    if labels is None:
-        labels = ["label"]*len(samples)
-    sequence = get_sequence(seq_source, samples[0], profile)
-    plot = plots.skyline.Profile(num_samples=len(samples),
-                                 nt_length=sequence.length,
-                                 region=region,
-                                 **plot_kwargs)
-    for sample, label in zip(samples, labels):
-        fit_data_list(sample, annotations + [profile], sequence)
-        plot.add_sample(sample, seq=sequence, profile=profile,
-                        annotations=annotations, label=label, **kwargs)
-    plot.set_figure_size()
-    return plot
-
-
-def plot_alignment(data1, data2, labels=None, plot_kwargs=None, **kwargs):
-    """Plots the sequence alignment used to compare two data objects.
-
-    Args:
-        data1 (tuple (rnavigate.Sample, str)): a sample and data class keyword
-        data2 (tuple (rnavigate.Sample, str)): a sample and data class keyword
-        labels (list of str, optional): length 2. Labels used in plots
-            Defaults to default sample name + data class keyword
-        plot_kwargs (dict, optional): kwargs dictionary passed to Alignment().
-            Defaults to {}.
-        **kwargs: additional keyword arguments are passed to
-            Alignment.plot_data. see rnavigate.plots.Alignment.plot_data for
-            more detail.
-
-    Returns:
-        rnavigate.plots.Alignment plot: object containing matplotlib figure and
-            axes with additional plotting and file saving methods
-    """
-    if plot_kwargs is None:
-        plot_kwargs = {}
-    if labels is None:
-        labels = [f"{s.sample}: {seq}" for s, seq in [data1, data2]]
-    plot = plots.Alignment(num_samples=1, **plot_kwargs)
-    plot.add_sample(sample=None,
-                    data1=data1[0].get_data(data1[1]),
-                    data2=data2[0].get_data(data2[1]),
-                    label=labels, **kwargs)
-    plot.set_figure_size()
-    return plot
-
-
-def plot_arcs(samples, seq_source=None, ct="ct", comp=None, interactions=None,
-              interactions_filter=None, interactions2=None,
-              interactions2_filter=None, filters=None, profile="profile",
-              annotations=[], labels=None, region="all", plot_kwargs=None,
-              colorbar=True, **kwargs):
-    """Generates a multipanel arc plot displaying combinations of secondary
-    structures, per-nucleotide data, inter-nucleotide data, and sequence
-    annotations. Each plot may display a unique sample and/or filtering scheme.
-
-    Args:
-        samples (list of rnavigate.Sample): Samples to retreive data from.
-            number of panels will equal the length of this list, unless filters
-            argument below is also used.
-        seq_source (str or data object, optional): a key from sample.data, a
-            sequence string, or a Data object. All data will be mapped to this
-            string using a user-defined or pairwise sequence alignment.
-            Defaults to the value of the ct argument below.
-        ct (str, optional): a key from sample.data to retreive a secondary
-            structure. This will be plotted on the top half of each panel.
-            Defaults to "ct".
-        comp (str, optional): same as ct. basepairs from ct and comp will be
-            plotted on the top half of each panel. Basepairs are colored by
-            which structure contains them (shared, ct only, comp only).
-            Defaults to None.
-        interactions (str, optional): a key from sample.data to retrieve inter-
-            nucleotide data. These data are mapped to seq_source coordinates,
-            filtered using interactions_filter arguments, and displayed on the
-            bottom half of each panel.
-            Defaults to None.
-        interactions_filter (dict, optional): These key-value pairs are passed
-            as keyword arguments to sample.filter_interactions along with
-            interactions=interactions and fit_to=seq_source. See
-            rnavigate.Sample.filter_interactions for more detail.
-            Defaults to {}.
-        interactions2 (str, optional): same as interactions above.
-            Defaults to None.
-        interactions2_filter (dict, optional): same as interactions_filter
-            above but applied to interactions2.
-            Defaults to {}.
-        filters (list of dict, optional): For plotting multiple filtering
-            schemes applied to each sample, each in a new panel. Each
-            dictionary in this list follows a similar structure as
-            interactions_filter, but also requires the key-value pair:
-            {"interactions": interactions} where interactions is as described
-            above. interactions and interactions_filter arguments above will be
-            ignored. interactions2 and interactions2_filter will be displayed
-            in every panel.
-            Defaults to [].
-        profile (str, optional): a key from sample.data used to retrieve per-
-            nucleotide data. These data are displayed in center of each panel.
-            Defaults to "profile".
-        annotations (list, optional): a list of keys from sample.data used to
-            retrieve sequence annotations. These annotations are displayed in
-            the center of each panel.
-            Defaults to [].
-        labels (str, optional): Same length as samples list. Labels to
-            be used in plot legends. Defaults to default sample name.
-        region (list of int: length 2, optional): start and end position of
-            seq_source to be plotted. 1-indexed, inclusive.
-            Defaults to [0, sequence length].
-        plot_kwargs (dict, optional): kwargs passed to AP(). See
-            rnavigate.plots.AP for more detail.
-            Defaults to {}.
-        **kwargs: additional keyword arguments are passed to AP.plot_data.
-            see rnavigate.plots.AP.plot_data for more detail.
-
-    Returns:
-        rnavigate.plots.AP plot: object containing matplotlib figure and axes
-            with additional plotting and file saving methods
-    """
-    # use mutable defaults
-    if interactions_filter is None:
-        interactions_filter = {}
-    if interactions2_filter is None:
-        interactions2_filter = {}
-    if labels is None:
-        labels = ["label"]*len(samples)
-    if plot_kwargs is None:
-        plot_kwargs = {}
-    # if filters list given, rows = # samples, columns = # filters
-    if ((filters is not None)
-            and (len(samples) > 1)
-            and ("rows" not in plot_kwargs)
-            and ("cols" not in plot_kwargs)):
-        plot_kwargs["rows"] = len(samples)
-        plot_kwargs["cols"] = len(filters)
-    # coerce interactions and interactions_filter into filters format
-    elif filters is None:
-        filters = [{"interactions": interactions} | interactions_filter]
-    # initialize plot using all structure drawings
-    num_samples = len(samples) * len(filters)
-    seq = get_sequence(seq_source=seq_source, sample=samples[0], default=ct)
-    plot = plots.AP(num_samples=num_samples, nt_length=seq.length,
-                    region=region, **plot_kwargs)
-    # loop through samples and filters, adding each as a new axis
-    for sample, label in zip(samples, labels):
-        fit_data_list(sample, annotations + [ct, comp, profile], seq)
-        sample.filter_interactions(interactions=interactions2,
-                                   fit_to=seq, **interactions2_filter)
-        for filt in filters:
-            sample.filter_interactions(fit_to=seq, **filt)
-            plot.add_sample(sample=sample, seq=seq, ct=ct, comp=comp,
-                            interactions=filt["interactions"],
-                            interactions2=interactions2, profile=profile,
-                            label=label, annotations=annotations,
-                            **kwargs)
-    plot.set_figure_size()
-    if colorbar:
-        plot.plot_colorbars()
-    return plot
-
-
-def plot_arcs_compare(samples, seq_source=None, ct="ct", comp=None,
-                      interactions=None, interactions_filter=None,
-                      interactions2=None, interactions2_filter=None,
-                      profile="profile", labels=None, region="all",
-                      plot_kwargs=None, colorbar=True, **kwargs):
-    """Generates a single arc plot displaying combinations of secondary
-    structures, per-nucleotide data, inter-nucleotide data, and sequence
-    annotations. The first sample will be on top, the second on the bottom.
-    Center shows how these sequences are being aligned.
-
-    Args:
-        samples (list of rnavigate.Sample): Samples to retreive data from.
-            number of panels will equal the length of this list, unless filters
-            argument below is also used.
-        seq_source (str or data object, optional): a key from sample.data, a
-            sequence string, or a Data object. All data will be mapped to this
-            string using a user-defined or pairwise sequence alignment.
-            Defaults to the value of the ct argument below.
-        ct (str, optional): a key from sample.data to retreive a secondary
-            structure. This will be plotted on the top half of each panel.
-            Defaults to "ct".
-        comp (str, optional): same as ct. basepairs from ct and comp will be
-            plotted on the top half of each panel. Basepairs are colored by
-            which structure contains them (shared, ct only, comp only).
-            Defaults to None.
-        interactions (str, optional): a key from sample.data to retrieve inter-
-            nucleotide data. These data are mapped to seq_source coordinates,
-            filtered using interactions_filter arguments, and displayed on the
-            bottom half of each panel.
-            Defaults to None.
-        interactions_filter (dict, optional): These key-value pairs are passed
-            as keyword arguments to sample.filter_interactions along with
-            interactions=interactions and fit_to=seq_source. See
-            rnavigate.Sample.filter_interactions for more detail.
-            Defaults to {}.
-        interactions2 (str, optional): same as interactions above.
-            Defaults to None.
-        interactions2_filter (dict, optional): same as interactions_filter
-            above but applied to interactions2.
-            Defaults to {}.
-        profile (str, optional): a key from sample.data used to retrieve per-
-            nucleotide data. These data are displayed in center of each panel.
-            Defaults to "profile".
-        labels (str, optional): Same length as samples list. Labels to
-            be used in plot legends. Defaults to default sample name.
-        region (list of int: length 2, optional): start and end position of
-            seq_source to be plotted. 1-indexed, inclusive.
-            Defaults to [0, sequence length].
-        plot_kwargs (dict, optional): kwargs passed to AP(). See
-            rnavigate.plots.AP for more detail.
-            Defaults to {}.
-        **kwargs: additional keyword arguments are passed to AP.plot_data.
-            see rnavigate.plots.AP.plot_data for more detail.
-
-    Returns:
-        rnavigate.plots.AP plot: object containing matplotlib figure and axes
-            with additional plotting and file saving methods
-    """
-    seq1 = get_sequence(seq_source=seq_source, sample=samples[0], default=ct)
-    seq2 = get_sequence(seq_source=seq_source, sample=samples[1], default=ct)
-    _, _, al1, al2 = seq1.get_alignment_map(fit_to=seq2, return_alignment=True)
-    seq1_full = al1.replace('-', '.')
-    seq2_full = al2.replace('-', '.')
-    seq1_full = get_sequence(seq_source=seq1_full,
-                             sample=samples[0], default=ct)
-    seq2_full = get_sequence(seq_source=seq2_full,
-                             sample=samples[0], default=ct)
-    # use mutable defaults
-    if interactions_filter is None:
-        interactions_filter = {}
-    if interactions2_filter is None:
-        interactions2_filter = {}
-    if labels is None:
-        labels = ["label"]*len(samples)
-    if plot_kwargs is None:
-        plot_kwargs = {}
-    if region != "all":
-        al1 = [i for i, nt in enumerate(seq1_full.sequence) if nt != '.']
-        region = [al1[region[0]], al1[region[1]]]
-    # coerce interactions and interactions_filter into filters format
-    filters = [{"interactions": interactions} | interactions_filter]
-    # initialize plot using all structure drawings
-    plot = plots.AP(num_samples=1, nt_length=seq1_full.length, region=region,
-                    **plot_kwargs)
-    # loop through samples and filters, adding each as a new axis
-    for sample, seq, panel in zip(samples, [seq1_full, seq2_full],
-                                  ["top", "bottom"]):
-        fit_data_list(sample, [ct, comp, profile], seq)
-        sample.filter_interactions(interactions=interactions2,
-                                   fit_to=seq, **interactions2_filter)
-        for filt in filters:
-            sample.filter_interactions(fit_to=seq, **filt)
-            plot.add_sample(ax=0, seq=None, sample=sample, annotation_gap=10,
-                            ct=ct, comp=comp, ct_panel=panel,
-                            interactions=filt["interactions"],
-                            interactions_panel=panel,
-                            interactions2=interactions2,
-                            interactions2_panel=panel,
-                            profile=profile, profile_panel=panel, label='',
-                            annotations=[], seqbar=False, **kwargs)
-    plots.alignment.plot_alignment(plot=plot, ax=plot.axes[0, 0], data1=seq1,
-                                   data2=seq2,
-                                   label=labels, center=-5, offset=4,
-                                   spines_positions={"top": 0, "bottom": -10})
-    plot.set_figure_size()
-    if colorbar:
-        plot.plot_colorbars()
-    return plot
-
-
-def plot_ss(samples, ss="ss", profile="profile", annotations=[],
-            interactions=None, interactions_filter=None, interactions2=None,
-            interactions2_filter=None, filters=None, labels=None,
-            plot_kwargs=None, colorbar=True, **kwargs):
-    """Generates a multipanel secondary structure drawing with optional
-    coloring by per-nucleotide data and display of inter-nucleotide data and/or
-    sequence annotations. Each plot may display a unique sample and/or
-    inter-nucleotide data filtering scheme.
-
-    Args:
-        samples (list of rnavigate.Sample): Samples to retreive data from.
-            number of panels will equal the length of this list, unless filters
-            argument below is also used.
-        ss (str, optional): a key from sample.data used to retrieve a secondary
-            structure containing drawing coordinates.
-            Defaults to "ss"
-        profile (str, optional): a key from sample.data used to retrieve per-
-            nucleotide data. These data may be used to color nucleotides in the
-            structure drawing.
-            Defaults to "profile".
-        annotations (list, optional): a list of keys from sample.data used to
-            retrieve sequence annotations. These annotations are highlighted on
-            the structure drawing.
-            Defaults to [].
-        interactions (str, optional): a key from sample.data to retrieve inter-
-            nucleotide data. These data are mapped to ss sequence coordinates,
-            filtered using interactions_filter arguments, and displayed as
-            lines connecting nucleotides in the structure drawing.
-            Defaults to None.
-        interactions_filter (dict, optional): These key-value pairs are passed
-            as keyword arguments to sample.filter_interactions along with
-            interactions=interactions and fit_to=ss. See
-            rnavigate.Sample.filter_interactions for more detail.
-            Defaults to {}.
-        interactions2 (str, optional): same as interactions above.
-            Defaults to None.
-        interactions2_filter (dict, optional): same as interactions_filter
-            above but applied to interactions2.
-            Defaults to {}.
-        filters (list of dict, optional): For plotting multiple filtering
-            schemes applied to each sample, each in a new panel. Each
-            dictionary in this list follows a similar structure as
-            interactions_filter, but also requires the key-value pair:
-            {"interactions": interactions} where interactions is as described
-            above. interactions and interactions_filter arguments above will be
-            ignored. interactions2 and interactions2_filter will be displayed
-            in every panel.
-            Defaults to [].
-        labels (str, optional): Same length as samples list. Labels to
-            be used in plot legends. Defaults to default sample name.
-        plot_kwargs (dict, optional): kwargs passed to SS(). See
-            rnavigate.plots.SS for more detail.
-            Defaults to {}.
-        **kwargs: additional keyword arguments are passed to SS.plot_data.
-            see rnavigate.plots.SS.plot_data for more detail.
-
-    Returns:
-        rnavigate.plots.SS plot: object containing matplotlib figure and axes
-            with additional plotting and file saving methods
-    """
-    # use mutable defaults
-    if interactions_filter is None:
-        interactions_filter = {}
-    if interactions2_filter is None:
-        interactions2_filter = {}
-    if labels is None:
-        labels = ["label"]*len(samples)
-    if plot_kwargs is None:
-        plot_kwargs = {}
-    # if filters list given, rows = # samples, columns = # filters
-    if ((filters is not None)
-            and (len(samples) > 1)
-            and ("rows" not in plot_kwargs)
-            and ("cols" not in plot_kwargs)):
-        plot_kwargs["rows"] = len(samples)
-        plot_kwargs["cols"] = len(filters)
-    # coerce interactions and interactions_filter into filters format
-    elif filters is None:
-        filters = [{"interactions": interactions} | interactions_filter]
-    # initialize plot using all structure drawings
-    num_samples = len(samples) * len(filters)
-    plot = plots.SS(num_samples=num_samples, **plot_kwargs)
-    # loop through samples and filters, adding each as a new axis
-    for sample, label in zip(samples, labels):
-        fit_data_list(sample, annotations + [profile], sample.get_data(ss))
-        sample.filter_interactions(interactions=interactions2, fit_to=ss,
-                                   **interactions2_filter)
-        for filt in filters:
-            sample.filter_interactions(fit_to=ss, **filt)
-            plot.add_sample(sample, structure=ss,
-                            interactions=filt["interactions"],
-                            interactions2=interactions2, profile=profile,
-                            annotations=annotations, label=label, **kwargs)
-    plot.set_figure_size()
-    if colorbar:
-        plot.plot_colorbars()
-    return plot
-
-
-def plot_mol(samples, structure="pdb", interactions=None,
-             interactions_filter=None, filters=None, profile="profile",
-             labels=None, show=True, hide_cylinders=False, colorbar=True,
-             custom_function=None, plot_kwargs=None, **kwargs):
-    """Generates a multipanel interactive 3D molecular rendering of a PDB
-    structure. Nucleotides may be colored by per-nucleotide data or custom
-    color lists. Inter-nucleotide data may be displayed as cylinders connecting
-    atoms or residues. Each plot may display a unique sample and/or filtering
-    scheme.
-
-    Args:
-        samples (list of rnavigate.Sample): Samples to retreive data from.
-            number of panels will equal the length of this list, unless filters
-            argument below is also used.
-        structure (str, optional): a key from sample.data to retrieve PDB data
-            with atomic coordinates.
-        interactions (str, optional): a key from sample.data to retrieve inter-
-            nucleotide data. These data are mapped to structre sequence
-            coordinates, filtered using interactions_filter arguments, and
-            displayed as cylinders connecting nucleotides in the 3D structure.
-            Defaults to None.
-        interactions_filter (dict, optional): These key-value pairs are passed
-            as keyword arguments to sample.filter_interactions along with
-            interactions=interactions and fit_to=structure. See
-            rnavigate.Sample.filter_interactions for more detail.
-            Defaults to {}.
-        filters (list of dict, optional): For plotting multiple filtering
-            schemes applied to each sample, each in a new panel. Each
-            dictionary in this list follows a similar structure as
-            interactions_filter, but also requires the key-value pair:
-            {"interactions": interactions} where interactions is as described
-            above. interactions and interactions_filter arguments above will be
-            ignored.
-            Defaults to [].
-        profile (str, optional): a key from sample.data used to retrieve per-
-            nucleotide data. These data may be used to color nucleotides.
-            Defaults to "profile".
-        labels (str, optional): Same length as samples list. Labels to
-            be used in plot legends.
-            Defaults to default sample name.
-        show (bool, optional): whether to display the interactive rendering.
-            Defaults to True
-        hide_cylinders (bool, optional): whether to display cylinders
-            representing nucleoside orientation. Setting to false will display
-            only the backbone as a ribbon.
-            Defaults to False.
-        plot_kwargs (dict, optional): kwargs passed to Mol(). See
-            rnavigate.plots.Mol for more detail.
-            Defaults to {}.
-        **kwargs: additional keyword arguments are passed to Mol.plot_data.
-            see rnavigate.plots.Mol.plot_data for more detail.
-
-    Returns:
-        rnavigate.plots.Mol plot: object containing py3dmol viewer with
-            additional plotting and file saving methods
-    """
-    # use mutable defaults
-    if interactions_filter is None:
-        interactions_filter = {}
-    if plot_kwargs is None:
-        plot_kwargs = {}
-    if labels is None:
-        labels = ["label"]*len(samples)
-    # if filters list given, rows = # samples, columns = # filters
-    if ((filters is not None)
-            and (len(samples) > 1)
-            and ("rows" not in plot_kwargs)
-            and ("cols" not in plot_kwargs)):
-        plot_kwargs["rows"] = len(samples)
-        plot_kwargs["cols"] = len(filters)
-    # coerce interactions and interactions_filter into filters format
-    elif filters is None:
-        filters = [{"interactions": interactions} | interactions_filter]
-    num_samples = len(samples) * len(filters)
-    # initialize plot using 1st 3D structure (applies to all samples)
-    plot = plots.Mol(num_samples=num_samples, pdb=samples[0].get_data(structure),
-                     **plot_kwargs)
-    # loop through samples and filters, adding each as a new viewer
-    for sample, label in zip(samples, labels):
-        fit_data_list(sample, [profile], sample.get_data(structure))
-        for filt in filters:
-            sample.filter_interactions(fit_to=structure, **filt)
-            plot.add_sample(sample=sample,
-                            interactions=filt["interactions"],
-                            profile=profile, label=label, **kwargs)
-    # apply custom function
-    if custom_function is not None:
-        custom_function(plot)
-    # hide nucleotide cylinders in all viewers
-    if hide_cylinders:
-        plot.hide_cylinders()
-    # show viewer grid
-    if show:
-        plot.view.show()
-    if colorbar:
-        plot.plot_colorbars()
-    return plot
-
-
-def plot_heatmap(samples, structure=None, interactions=None,
-                 interactions_filter=None, filters=None, labels=None,
-                 plot_kwargs=None, **kwargs):
-    """Generates a multipanel plot displaying a heatmap of inter-nucleotide
-    data (nucleotide resolution of 2D KDE) and/or contour map of structure
-    distances. Each plot may display a unique sample and/or filtering scheme.
-
-    Args:
-        samples (list of rnavigate.Sample): Samples to retreive data from.
-            number of panels will equal the length of this list, unless filters
-            argument below is also used.
-        structure (str, optional): a key from sample.data to retrieve either
-            PDB data with atomic coordinates (contours outline 3D distance) or
-            secondary structure data (contours outline contact distance).
-        interactions (str, optional): a key from sample.data to retrieve inter-
-            nucleotide data. These data are mapped to seq_source coordinates,
-            filtered using interactions_filter arguments, and displayed as
-            either nucleotide-resolution heatmaps, or 2D kernel density
-            estimate.
-            Defaults to None.
-        interactions_filter (dict, optional): These key-value pairs are passed
-            as keyword arguments to sample.filter_interactions along with
-            interactions=interactions and fit_to=seq_source. See
-            rnavigate.Sample.filter_interactions for more detail.
-            Defaults to {}.
-        filters (list of dict, optional): For plotting multiple filtering
-            schemes applied to each sample, each in a new panel. Each
-            dictionary in this list follows a similar structure as
-            interactions_filter, but also requires the key-value pair:
-            {"interactions": interactions} where interactions is as described
-            above. interactions and interactions_filter arguments above will be
-            ignored.
-            Defaults to [].
-        labels (str, optional): Same length as samples list. Labels to
-            be used in plot legends. Defaults to default sample name.
-        plot_kwargs (dict, optional): kwargs passed to Heatmap(). See
-            rnavigate.plots.Heatmap for more detail.
-            Defaults to {}.
-        **kwargs: additional keyword arguments are passed to Heatmap.plot_data.
-            see rnavigate.plots.Heatmap.plot_data for more detail.
-
-    Returns:
-        rnavigate.plots.Heatmap plot: object containing matplotlib figure and
-            axes with additional plotting and file saving methods
-    """
-    # use mutable defaults
-    if interactions_filter is None:
-        interactions_filter = {}
-    if plot_kwargs is None:
-        plot_kwargs = {}
-    if labels is None:
-        labels = ["label"]*len(samples)
-    # if filters list given, rows = # samples, columns = # filters
-    if ((filters is not None)
-            and (len(samples) > 1)
-            and ("rows" not in plot_kwargs)
-            and ("cols" not in plot_kwargs)):
-        plot_kwargs["rows"] = len(samples)
-        plot_kwargs["cols"] = len(filters)
-    # coerce interactions and interactions_filter into filters format
-    elif filters is None:
-        filters = [{"interactions": interactions} | interactions_filter]
-    # initialize plot using 1st 3D structure (applies to all samples)
-    num_samples = len(samples) * len(filters)
-    plot = plots.Heatmap(
-        num_samples, samples[0].get_data(structure), **plot_kwargs)
-    # loop through samples and filters, adding each as a new axis
-    for sample, label in zip(samples, labels):
-        for filt in filters:
-            sample.filter_interactions(fit_to=structure, **filt)
-            plot.add_sample(sample, interactions=filt["interactions"],
-                            label=label, **kwargs)
-    plot.set_figure_size()
-    return plot
-
-
-def plot_circle(samples, seq_source=None, ct=None, comp=None,
-                interactions=None, interactions_filter=None,
-                interactions2=None, interactions2_filter=None, filters=None,
-                annotations=None, profile="profile", labels=None,
-                colorbar=True, plot_kwargs=None, **kwargs):
-    """Generates a multipanel circle plot displaying combinations of secondary
-    structures, per-nucleotide data, inter-nucleotide data, and sequence
-    annotations. Each plot may display a unique sample and/or filtering scheme.
-
-    Args:
-        samples (list of rnavigate.Sample): Samples to retreive data from.
-            number of panels will equal the length of this list, unless filters
-            argument below is also used.
-        seq_source (str or data object, optional): a key from sample.data, a
-            sequence string, or a Data object. All data will be mapped to this
-            sequence using a user-defined or pairwise sequence alignment.
-            Defaults to the value of the ct argument below.
-        ct (str, optional): a key from sample.data to retreive a secondary
-            structure. Basepairs are plotted as grey arcs within the circle.
-            Defaults to "ct".
-        comp (str, optional): same as ct. basepairs from ct and comp will be
-            plotted. Basepairs are colored by which structure contains them
-            (shared, ct only, comp only).
-            Defaults to None.
-        interactions (str, optional): a key from sample.data to retrieve inter-
-            nucleotide data. These data are mapped to seq_source coordinates,
-            filtered using interactions_filter arguments, and displayed as arcs
-            within the circle.
-            Defaults to None.
-        interactions_filter (dict, optional): These key-value pairs are passed
-            as keyword arguments to sample.filter_interactions along with
-            interactions=interactions and fit_to=seq_source. See
-            rnavigate.Sample.filter_interactions for more detail.
-            Defaults to {}.
-        interactions2 (str, optional): same as interactions above.
-            Defaults to None.
-        interactions2_filter (dict, optional): same as interactions_filter
-            above but applied to interactions2.
-            Defaults to {}.
-        filters (list of dict, optional): For plotting multiple filtering
-            schemes applied to each sample, each in a new panel. Each
-            dictionary in this list follows a similar structure as
-            interactions_filter, but also requires the key-value pair:
-            {"interactions": interactions} where interactions is as described
-            above. interactions and interactions_filter arguments above will be
-            ignored. interactions2 and interactions2_filter will be displayed
-            in every panel.
-            Defaults to [].
-        annotations (list, optional): a list of keys from sample.data used to
-            retrieve sequence annotations. These annotations are displayed next
-            to the sequence, outside of the circle.
-            Defaults to [].
-        profile (str, optional): a key from sample.data used to retrieve per-
-            nucleotide data. These data may be used to color nucleotides.
-            Defaults to "profile".
-        labels (str, optional): Same length as samples list. Labels to
-            be used as titles.
-            Defaults to default sample name.
-        plot_kwargs (dict, optional): kwargs passed to Circle(). See
-            rnavigate.plots.Circle for more detail.
-            Defaults to {}.
-        **kwargs: additional keyword arguments are passed to Circle.plot_data.
-            see rnavigate.plots.Circle.plot_data for more detail.
-
-    Returns:
-        rnavigate.plots.Circle: object containing matplotlib figure and axes
-            with additional plotting and file saving methods
-    """
-    # use mutable defaults
-    if interactions_filter is None:
-        interactions_filter = {}
-    if interactions2_filter is None:
-        interactions2_filter = {}
-    if annotations is None:
-        annotations = []
-    if plot_kwargs is None:
-        plot_kwargs = {}
-    if labels is None:
-        labels = ["label"]*len(samples)
-    # if filters list given, rows = # samples, columns = # filters
-    if ((filters is not None)
-            and (len(samples) > 1)
-            and ("rows" not in plot_kwargs)
-            and ("cols" not in plot_kwargs)):
-        plot_kwargs["rows"] = len(samples)
-        plot_kwargs["cols"] = len(filters)
-    # coerce interactions and interactions_filter into filters format
-    elif filters is None:
-        filters = [{"interactions": interactions} | interactions_filter]
-    # initialize plot
-    sequence = get_sequence(seq_source, samples[0], profile)
-    num_samples = len(samples) * len(filters)
-    plot = plots.Circle(num_samples=num_samples,
-                        seq_source=sequence, **plot_kwargs)
-    # loop through samples and filters, adding each as a new axis
-    for sample, label in zip(samples, labels):
-        fit_data_list(sample=sample, data_list=annotations+[ct, comp, profile],
-                      fit_to=sequence)
-        sample.filter_interactions(interactions=interactions2, fit_to=sequence,
-                                   **interactions2_filter)
-        for filt in filters:
-            sample.filter_interactions(fit_to=sequence, **filt)
-            plot.add_sample(sample, ct=ct, comp=comp,
-                            interactions=filt["interactions"],
-                            interactions2=interactions2, profile=profile,
-                            annotations=annotations, label=label, **kwargs)
-    plot.set_figure_size()
-    if colorbar:
-        plot.plot_colorbars()
-    return plot
-
-
-def plot_linreg(samples, seq_source=None, ct="ct", profile="profile",
-                annotations=None, colorby=None, labels=None, column=None,
-                scale='log', regression="pearson", plot_kwargs=None, **kwargs):
-    """Performs linear regression analysis and generates scatter plots of all
-    sample-to-sample profile vs. profile comparisons. Colors nucleotides by
-    identity or base-pairing status.
-
-    Args:
-        samples (list of rnavigate.Sample): Samples to retreive data from.
-            number of panels will equal the length of this list squared.
-        ct (str, optional): a key from sample.data to retreive a secondary
-            structure. Scatter plot points may be colored by base-pairing
-            status in this structure.
-        profile (str, optional): a key from sample.data used to retrieve per-
-            nucleotide data. These data are used for the linear regression.
-        labels (str, optional): Same length as samples list. Labels to
-            be used in titles.
-            Defaults to default sample name.
-        plot_kwargs (dict, optional): kwargs passed to LinReg(). See
-            rnavigate.plots.LinReg for more detail.
-            Defaults to {}.
-        **kwargs: additional keyword arguments are passed to LinReg.plot_data.
-            see rnavigate.plots.LinReg.plot_data for more detail.
-
-    Returns:
-        rnavigate.plots.LinReg: object containing matplotlib figure and axes
-            with additional plotting and file saving methods
-    """
-    if labels is None:
-        labels = ["label"] * len(samples)
-    if annotations is None:
-        annotations = []
-    if plot_kwargs is None:
-        plot_kwargs = {}
-    plot = plots.LinReg(len(samples), scale=scale, regression=regression,
-                        **plot_kwargs)
-    sequence = get_sequence(seq_source, samples[0], profile)
-    for sample, label in zip(samples, labels):
-        fit_data_list(sample=sample, data_list=annotations+[ct, profile],
-                      fit_to=sequence)
-        plot.add_sample(sample, sequence=sequence, ct=ct, profile=profile,
-                        label=label, colorby=colorby, column=column,
-                        annotations=annotations, **kwargs)
-    plot.set_figure_size()
-    return plot
-
-
-def plot_roc(samples, ct="ct", profile="profile", labels=None,
-             plot_kwargs=None, **kwargs):
-    """Performs receiver operator characteristic analysis (ROC), calculates
-    area under ROC curve (AUC), and generates ROC plots to assess how well
-    per-nucleotide data predicts base-paired status. Does this for all
-    positions as well as positions categorized by nucleotide
-    5 plots: All, A, U, C, G
-
-    Args:
-        samples (list of rnavigate.Sample): Samples to retreive data from.
-            All samples are plotted on the same set of axes.
-        ct (str, optional): a key from sample.data to retreive a secondary
-            structure. Base-pairing status retreived from this data.
-        profile (str, optional): a key from sample.data used to retrieve per-
-            nucleotide data. These data are used for the ROC/AUC analysis.
-        labels (str, optional): Same length as samples list. Labels to
-            be used in legends.
-            Defaults to default sample name.
-        plot_kwargs (dict, optional): kwargs passed to ROC(). See
-            rnavigate.plots.ROC for more detail.
-            Defaults to {}.
-        **kwargs: additional keyword arguments are passed to ROC.plot_data.
-            see rnavigate.plots.ROC.plot_data for more detail.
-
-    Returns:
-        rnavigate.plots.ROC: object containing matplotlib figure and axes with
-            additional plotting and file saving methods
-    """
-    if labels is None:
-        labels = ["label"] * len(samples)
-    if plot_kwargs is None:
-        plot_kwargs = {}
-    plot = plots.ROC(len(samples), **plot_kwargs)
-    for sample, label in zip(samples, labels):
-        plot.add_sample(sample, ct=ct, profile=profile, label=label, **kwargs)
-    plot.set_figure_size()
-    return plot
-
-
-def plot_disthist(samples, structure="pdb", interactions=None,
-                  interactions_filter=None, bg_interactions=None,
-                  bg_interactions_filter=None, filters=None, labels=None,
-                  same_axis=False, plot_kwargs=None, **kwargs):
-    """Calculates 3D distance of nucleotides in inter-nucleotide data and plots
-    the distribution of these distances. Compares this to a 'background'
-    distribution consisting of either all pairwise distances in structure, or
-    those defined by bg_interactions and bg_interactions_filter
-
-    Args:
-        samples (list of rnavigate.Sample): Samples to retreive data from.
-            number of panels will equal the length of this list unless
-            same_axis is set to True.
-        structure (str, optional): a key from sample.data to retreive a PDB
-            structure with atomic coordinates.
-        interactions (str, optional): a key from sample.data to retrieve inter-
-            nucleotide data. These data are mapped to PDB sequence coordinates,
-            filtered using interactions_filter arguments, and used to calculate
-            distance distribution histograms.
-            Defaults to None.
-        interactions_filter (dict, optional): These key-value pairs are passed
-            as keyword arguments to sample.filter_interactions along with
-            interactions=interactions and fit_to=seq_source. See
-            rnavigate.Sample.filter_interactions for more detail.
-            Defaults to {}.
-        bg_interactions (str, optional): same as interactions above. used to
-            calulate 'background' distance distribution histograms.
-            Defaults to None.
-        bg_interactions_filter (dict, optional): same as interactions_filter
-            above but applied to bg_interactions.
-            Defaults to {}.
-        filters (list of dict, optional): For plotting multiple filtering
-            schemes applied to each sample. Each dictionary in this list
-            follows a similar structure as interactions_filter, but also
-            requires the key-value pair: {"interactions": interactions} where
-            interactions is as described above. interactions and
-            interactions_filter arguments above will be ignored.
-            Defaults to [].
-        labels (str, optional): Same length as samples list. Labels to
-            be used as titles.
-            Defaults to default sample name.
-        plot_kwargs (dict, optional): kwargs passed to DistHist(). See
-            rnavigate.plots.DistHist for more detail.
-            Defaults to {}.
-        **kwargs: additional keyword arguments are passed to DistHist.plot_data
-            see rnavigate.plots.DistHist.plot_data for more detail.
-
-    Returns:
-        rnavigate.plots.DistHist: object containing matplotlib figure and axes
-            with additional plotting and file saving methods
-    """
-    # use mutable defaults
-    if interactions_filter is None:
-        interactions_filter = {}
-    if bg_interactions_filter is None:
-        bg_interactions_filter = {}
-    if plot_kwargs is None:
-        plot_kwargs = {}
-    if labels is None:
-        labels = ["label"]*len(samples)
-    # if filters list given, rows = # samples, columns = # filters
-    if ((filters is not None)
-            and (len(samples) > 1)
-            and ("rows" not in plot_kwargs)
-            and ("cols" not in plot_kwargs)
-            and (not same_axis)):
-        plot_kwargs["rows"] = len(samples)
-        plot_kwargs["cols"] = len(filters)
-    # coerce interactions and interactions_filter into filters format
-    elif filters is None:
-        filters = [{"interactions": interactions} | interactions_filter]
-    # initialize plot
-    num_samples = len(samples) * len(filters)
-    if same_axis:
-        plot = plots.DistHist(num_samples=1, **plot_kwargs)
-        ax = plot.axes[0, 0]
-    else:
-        plot = plots.DistHist(num_samples=num_samples, **plot_kwargs)
-        ax = None
-    # loop through samples and filters, adding each as a new axis
-    for sample, label in zip(samples, labels):
-        sample.filter_interactions(interactions=bg_interactions,
-                                   fit_to=structure, **bg_interactions_filter)
-        for filt in filters:
-            sample.filter_interactions(fit_to=structure, **filt)
-            plot.add_sample(sample, structure=structure,
-                            interactions=filt["interactions"],
-                            bg_interactions=bg_interactions, label=label,
-                            ax=ax, **kwargs)
-    plot.set_figure_size()
-    return plot
->>>>>>> 48d6c1b9
+            dance.data["pairmap"].filter(structure=dance_ct, paired_only=True)